--- conflicted
+++ resolved
@@ -1,292 +1,281 @@
-﻿/*
- * This file is subject to the terms and conditions defined in
- * file 'license.txt', which is part of this source code package.
- */
-
-
-
-using System;
-using System.IO;
-using System.IO.Compression;
-using System.IO.Hashing;
-using System.Text;
-
-namespace SteamKit2
-{
-    static class ZipUtil
-    {
-        private static uint LocalFileHeader = 0x04034b50;
-        private static uint CentralDirectoryHeader = 0x02014b50;
-        private static uint EndOfDirectoryHeader = 0x06054b50;
-
-        private static ushort DeflateCompression = 8;
-        private static ushort StoreCompression = 0;
-
-        private static ushort Version = 20;
-
-        public static byte[] Decompress( byte[] buffer )
-        {
-            using MemoryStream ms = new MemoryStream( buffer );
-            using BinaryReader reader = new BinaryReader( ms );
-            if ( !PeekHeader( reader, LocalFileHeader ) )
-            {
-                throw new Exception( "Expecting LocalFileHeader at start of stream" );
-            }
-
-            string fileName;
-            uint decompressedSize;
-            ushort compressionMethod;
-            uint crc;
-            byte[] compressedBuffer = ReadLocalFile( reader, out fileName, out decompressedSize, out compressionMethod, out crc );
-
-            if ( !PeekHeader( reader, CentralDirectoryHeader ) )
-            {
-                throw new Exception( "Expecting CentralDirectoryHeader following filename" );
-            }
-
-            string cdrFileName;
-            /*Int32 relativeOffset =*/ ReadCentralDirectory( reader, out cdrFileName );
-
-            if ( !PeekHeader( reader, EndOfDirectoryHeader ) )
-            {
-                throw new Exception( "Expecting EndOfDirectoryHeader following CentralDirectoryHeader" );
-            }
-
-            /*UInt32 count =*/ ReadEndOfDirectory( reader );
-
-            byte[] decompressed;
-
-            if ( compressionMethod == DeflateCompression )
-                decompressed = InflateBuffer( compressedBuffer, decompressedSize );
-            else
-                decompressed = compressedBuffer;
-
-            uint checkSum = Crc32.HashToUInt32( decompressed );
-
-            if ( checkSum != crc )
-            {
-                throw new Exception( "Checksum validation failed for decompressed file" );
-            }
-
-            return decompressed;
-        }
-
-        public static byte[] Compress( byte[] buffer )
-        {
-<<<<<<< HEAD
-            using ( MemoryStream ms = new SharedArrayMemoryStream() )
-            using ( BinaryWriter writer = new BinaryWriter( ms ) )
-            {
-                uint checkSum = Crc32.Compute( buffer );
-=======
-            using MemoryStream ms = new MemoryStream();
-            using BinaryWriter writer = new BinaryWriter( ms );
-            uint checkSum = Crc32.HashToUInt32( buffer );
->>>>>>> d064fd28
-
-            byte[] compressed = DeflateBuffer( buffer );
-
-            int poslocal = WriteHeader( writer, LocalFileHeader );
-            WriteLocalFile( writer, "z", checkSum, ( uint )buffer.Length, compressed );
-
-            int posCDR = WriteHeader( writer, CentralDirectoryHeader );
-            uint CDRSize = WriteCentralDirectory( writer, "z", checkSum, ( uint )compressed.Length, ( uint )buffer.Length, poslocal );
-
-            /*Int32 posEOD =*/ WriteHeader( writer, EndOfDirectoryHeader );
-            WriteEndOfDirectory( writer, 1, CDRSize, posCDR );
-
-            return ms.ToArray();
-        }
-
-
-        private static int WriteHeader( BinaryWriter writer, uint header )
-        {
-            int position = ( int )writer.BaseStream.Position;
-
-            writer.Write( header );
-
-            return position;
-        }
-
-        private static void WriteEndOfDirectory( BinaryWriter writer, uint count, uint CDRSize, int CDROffset )
-        {
-            writer.Write( ( ushort )0 ); // diskNumber
-            writer.Write( ( ushort )0 ); // CDRDisk
-            writer.Write( ( ushort )count ); // CDRCount
-            writer.Write( ( ushort )1 ); // CDRTotal
-
-            writer.Write( ( uint )CDRSize ); // CDRSize
-            writer.Write( ( int )CDROffset ); // CDROffset
-
-            writer.Write( ( ushort )0 ); // commentLength
-        }
-
-        private static uint WriteCentralDirectory( BinaryWriter writer, string fileName, uint CRC, uint compressedSize, uint decompressedSize, int localHeaderOffset )
-        {
-            uint pos = ( uint )writer.BaseStream.Position;
-
-            writer.Write( Version ); // versionGenerator
-            writer.Write( Version ); // versionExtract
-            writer.Write( ( ushort )0 ); // bitflags
-            writer.Write( DeflateCompression ); // compression
-
-            writer.Write( ( ushort )0 ); // modTime
-            writer.Write( ( ushort )0 ); // createTime
-            writer.Write( CRC ); // CRC
-
-            writer.Write( compressedSize ); // compressedSize
-            writer.Write( decompressedSize ); // decompressedSize
-
-            writer.Write( ( ushort )Encoding.UTF8.GetByteCount( fileName ) ); // nameLength
-            writer.Write( ( ushort )0 ); // fieldLength
-            writer.Write( ( ushort )0 ); // commentLength
-
-            writer.Write( ( ushort )0 ); // diskNumber
-            writer.Write( ( ushort )1 ); // internalAttributes
-            writer.Write( ( uint )32 ); // externalAttributes
-
-            writer.Write( localHeaderOffset ); // relativeOffset
-
-            writer.Write( Encoding.UTF8.GetBytes( fileName ) ); // filename
-
-            return ( ( uint )writer.BaseStream.Position - pos ) + 4;
-        }
-
-        private static void WriteLocalFile( BinaryWriter writer, string fileName, uint CRC, uint decompressedSize, byte[] processedBuffer )
-        {
-            writer.Write( Version ); // version
-            writer.Write( ( ushort )0 ); // bitflags
-            writer.Write( DeflateCompression ); // compression
-
-            writer.Write( ( ushort )0 ); // modTime
-            writer.Write( ( ushort )0 ); // createTime
-            writer.Write( CRC ); // CRC
-
-            writer.Write( processedBuffer.Length ); // compressedSize
-            writer.Write( decompressedSize ); // decompressedSize
-
-            writer.Write( ( ushort )Encoding.UTF8.GetByteCount( fileName ) ); // nameLength
-            writer.Write( ( ushort )0 ); // fieldLength
-
-            writer.Write( Encoding.UTF8.GetBytes( fileName ) ); // filename
-            writer.Write( processedBuffer ); // contents
-        }
-
-
-        private static bool PeekHeader( BinaryReader reader, uint expecting )
-        {
-            uint header = reader.ReadUInt32();
-
-            return header == expecting;
-        }
-
-        private static uint ReadEndOfDirectory( BinaryReader reader )
-        {
-            /*UInt16 diskNumber =*/ reader.ReadUInt16();
-            /*UInt16 CDRDisk =*/ reader.ReadUInt16();
-            ushort CDRCount = reader.ReadUInt16();
-            /*UInt16 CDRTotal =*/ reader.ReadUInt16();
-
-            /*UInt32 CDRSize =*/ reader.ReadUInt32();
-            /*Int32 CDROffset =*/ reader.ReadInt32();
-
-            ushort commentLength = reader.ReadUInt16();
-            /*byte[] comment =*/ reader.ReadBytes( commentLength );
-
-            return CDRCount;
-        }
-
-        private static int ReadCentralDirectory( BinaryReader reader, out string fileName )
-        {
-            /*UInt16 versionGenerator =*/ reader.ReadUInt16();
-            /*UInt16 versionExtract =*/ reader.ReadUInt16();
-            /*UInt16 bitflags =*/ reader.ReadUInt16();
-            ushort compression = reader.ReadUInt16();
-
-            if ( compression != DeflateCompression && compression != StoreCompression )
-            {
-                throw new Exception( "Invalid compression method " + compression );
-            }
-
-            /*UInt16 modtime =*/ reader.ReadUInt16();
-            /*UInt16 createtime =*/ reader.ReadUInt16();
-            /*UInt32 crc =*/ reader.ReadUInt32();
-
-            /*UInt32 compressedSize =*/ reader.ReadUInt32();
-            /*UInt32 decompressedSize =*/ reader.ReadUInt32();
-
-            ushort nameLength = reader.ReadUInt16();
-            ushort fieldLength = reader.ReadUInt16();
-            ushort commentLength = reader.ReadUInt16();
-
-            /*UInt16 diskNumber =*/ reader.ReadUInt16();
-            /*UInt16 internalAttributes =*/ reader.ReadUInt16();
-            /*UInt32 externalAttributes =*/ reader.ReadUInt32();
-
-            int relativeOffset = reader.ReadInt32();
-
-            byte[] name = reader.ReadBytes( nameLength );
-            /*byte[] fields =*/ reader.ReadBytes( fieldLength );
-            /*byte[] comment =*/ reader.ReadBytes( commentLength );
-
-            fileName = Encoding.UTF8.GetString( name );
-            return relativeOffset;
-        }
-
-        private static byte[] ReadLocalFile( BinaryReader reader, out string fileName, out uint decompressedSize, out ushort compressionMethod, out uint crc )
-        {
-            /*UInt16 version =*/ reader.ReadUInt16();
-            /*UInt16 bitflags =*/ reader.ReadUInt16();
-            compressionMethod = reader.ReadUInt16();
-
-            if ( compressionMethod != DeflateCompression && compressionMethod != StoreCompression )
-            {
-                throw new Exception( "Invalid compression method " + compressionMethod );
-            }
-
-            /*UInt16 modtime =*/ reader.ReadUInt16();
-            /*UInt16 createtime =*/ reader.ReadUInt16();
-            crc = reader.ReadUInt32();
-
-            uint compressedSize = reader.ReadUInt32();
-            decompressedSize = reader.ReadUInt32();
-
-            ushort nameLength = reader.ReadUInt16();
-            ushort fieldLength = reader.ReadUInt16();
-
-            byte[] name = reader.ReadBytes( nameLength );
-            /*byte[] fields =*/ reader.ReadBytes( fieldLength );
-
-            fileName = Encoding.UTF8.GetString( name );
-
-            return reader.ReadBytes( ( int )compressedSize );
-        }
-
-
-        private static byte[] InflateBuffer( byte[] compressedBuffer, uint decompressedSize )
-        {
-            using MemoryStream ms = new MemoryStream( compressedBuffer );
-            using DeflateStream deflateStream = new DeflateStream( ms, CompressionMode.Decompress );
-            byte[] inflated = new byte[ decompressedSize ];
-            deflateStream.ReadAll( inflated );
-
-            return inflated;
-        }
-
-        private static byte[] DeflateBuffer( byte[] uncompressedBuffer )
-        {
-<<<<<<< HEAD
-            using ( MemoryStream ms = new SharedArrayMemoryStream() )
-=======
-            using MemoryStream ms = new MemoryStream();
-            using ( DeflateStream deflateStream = new DeflateStream( ms, CompressionMode.Compress ) )
->>>>>>> d064fd28
-            {
-                deflateStream.Write( uncompressedBuffer, 0, uncompressedBuffer.Length );
-            }
-
-            return ms.ToArray();
-        }
-
-    }
-}
+﻿/*
+ * This file is subject to the terms and conditions defined in
+ * file 'license.txt', which is part of this source code package.
+ */
+
+
+
+using System;
+using System.IO;
+using System.IO.Compression;
+using System.IO.Hashing;
+using System.Text;
+
+namespace SteamKit2
+{
+    static class ZipUtil
+    {
+        private static uint LocalFileHeader = 0x04034b50;
+        private static uint CentralDirectoryHeader = 0x02014b50;
+        private static uint EndOfDirectoryHeader = 0x06054b50;
+
+        private static ushort DeflateCompression = 8;
+        private static ushort StoreCompression = 0;
+
+        private static ushort Version = 20;
+
+        public static byte[] Decompress( byte[] buffer )
+        {
+            using MemoryStream ms = new MemoryStream( buffer );
+            using BinaryReader reader = new BinaryReader( ms );
+            if ( !PeekHeader( reader, LocalFileHeader ) )
+            {
+                throw new Exception( "Expecting LocalFileHeader at start of stream" );
+            }
+
+            string fileName;
+            uint decompressedSize;
+            ushort compressionMethod;
+            uint crc;
+            byte[] compressedBuffer = ReadLocalFile( reader, out fileName, out decompressedSize, out compressionMethod, out crc );
+
+            if ( !PeekHeader( reader, CentralDirectoryHeader ) )
+            {
+                throw new Exception( "Expecting CentralDirectoryHeader following filename" );
+            }
+
+            string cdrFileName;
+            /*Int32 relativeOffset =*/ ReadCentralDirectory( reader, out cdrFileName );
+
+            if ( !PeekHeader( reader, EndOfDirectoryHeader ) )
+            {
+                throw new Exception( "Expecting EndOfDirectoryHeader following CentralDirectoryHeader" );
+            }
+
+            /*UInt32 count =*/ ReadEndOfDirectory( reader );
+
+            byte[] decompressed;
+
+            if ( compressionMethod == DeflateCompression )
+                decompressed = InflateBuffer( compressedBuffer, decompressedSize );
+            else
+                decompressed = compressedBuffer;
+
+            uint checkSum = Crc32.HashToUInt32( decompressed );
+
+            if ( checkSum != crc )
+            {
+                throw new Exception( "Checksum validation failed for decompressed file" );
+            }
+
+            return decompressed;
+        }
+
+        public static byte[] Compress( byte[] buffer )
+        {
+            using MemoryStream ms = new MemoryStream();
+            using BinaryWriter writer = new BinaryWriter( ms );
+            uint checkSum = Crc32.HashToUInt32( buffer );
+
+            byte[] compressed = DeflateBuffer( buffer );
+
+            int poslocal = WriteHeader( writer, LocalFileHeader );
+            WriteLocalFile( writer, "z", checkSum, ( uint )buffer.Length, compressed );
+
+            int posCDR = WriteHeader( writer, CentralDirectoryHeader );
+            uint CDRSize = WriteCentralDirectory( writer, "z", checkSum, ( uint )compressed.Length, ( uint )buffer.Length, poslocal );
+
+            /*Int32 posEOD =*/ WriteHeader( writer, EndOfDirectoryHeader );
+            WriteEndOfDirectory( writer, 1, CDRSize, posCDR );
+
+            return ms.ToArray();
+        }
+
+
+        private static int WriteHeader( BinaryWriter writer, uint header )
+        {
+            int position = ( int )writer.BaseStream.Position;
+
+            writer.Write( header );
+
+            return position;
+        }
+
+        private static void WriteEndOfDirectory( BinaryWriter writer, uint count, uint CDRSize, int CDROffset )
+        {
+            writer.Write( ( ushort )0 ); // diskNumber
+            writer.Write( ( ushort )0 ); // CDRDisk
+            writer.Write( ( ushort )count ); // CDRCount
+            writer.Write( ( ushort )1 ); // CDRTotal
+
+            writer.Write( ( uint )CDRSize ); // CDRSize
+            writer.Write( ( int )CDROffset ); // CDROffset
+
+            writer.Write( ( ushort )0 ); // commentLength
+        }
+
+        private static uint WriteCentralDirectory( BinaryWriter writer, string fileName, uint CRC, uint compressedSize, uint decompressedSize, int localHeaderOffset )
+        {
+            uint pos = ( uint )writer.BaseStream.Position;
+
+            writer.Write( Version ); // versionGenerator
+            writer.Write( Version ); // versionExtract
+            writer.Write( ( ushort )0 ); // bitflags
+            writer.Write( DeflateCompression ); // compression
+
+            writer.Write( ( ushort )0 ); // modTime
+            writer.Write( ( ushort )0 ); // createTime
+            writer.Write( CRC ); // CRC
+
+            writer.Write( compressedSize ); // compressedSize
+            writer.Write( decompressedSize ); // decompressedSize
+
+            writer.Write( ( ushort )Encoding.UTF8.GetByteCount( fileName ) ); // nameLength
+            writer.Write( ( ushort )0 ); // fieldLength
+            writer.Write( ( ushort )0 ); // commentLength
+
+            writer.Write( ( ushort )0 ); // diskNumber
+            writer.Write( ( ushort )1 ); // internalAttributes
+            writer.Write( ( uint )32 ); // externalAttributes
+
+            writer.Write( localHeaderOffset ); // relativeOffset
+
+            writer.Write( Encoding.UTF8.GetBytes( fileName ) ); // filename
+
+            return ( ( uint )writer.BaseStream.Position - pos ) + 4;
+        }
+
+        private static void WriteLocalFile( BinaryWriter writer, string fileName, uint CRC, uint decompressedSize, byte[] processedBuffer )
+        {
+            writer.Write( Version ); // version
+            writer.Write( ( ushort )0 ); // bitflags
+            writer.Write( DeflateCompression ); // compression
+
+            writer.Write( ( ushort )0 ); // modTime
+            writer.Write( ( ushort )0 ); // createTime
+            writer.Write( CRC ); // CRC
+
+            writer.Write( processedBuffer.Length ); // compressedSize
+            writer.Write( decompressedSize ); // decompressedSize
+
+            writer.Write( ( ushort )Encoding.UTF8.GetByteCount( fileName ) ); // nameLength
+            writer.Write( ( ushort )0 ); // fieldLength
+
+            writer.Write( Encoding.UTF8.GetBytes( fileName ) ); // filename
+            writer.Write( processedBuffer ); // contents
+        }
+
+
+        private static bool PeekHeader( BinaryReader reader, uint expecting )
+        {
+            uint header = reader.ReadUInt32();
+
+            return header == expecting;
+        }
+
+        private static uint ReadEndOfDirectory( BinaryReader reader )
+        {
+            /*UInt16 diskNumber =*/ reader.ReadUInt16();
+            /*UInt16 CDRDisk =*/ reader.ReadUInt16();
+            ushort CDRCount = reader.ReadUInt16();
+            /*UInt16 CDRTotal =*/ reader.ReadUInt16();
+
+            /*UInt32 CDRSize =*/ reader.ReadUInt32();
+            /*Int32 CDROffset =*/ reader.ReadInt32();
+
+            ushort commentLength = reader.ReadUInt16();
+            /*byte[] comment =*/ reader.ReadBytes( commentLength );
+
+            return CDRCount;
+        }
+
+        private static int ReadCentralDirectory( BinaryReader reader, out string fileName )
+        {
+            /*UInt16 versionGenerator =*/ reader.ReadUInt16();
+            /*UInt16 versionExtract =*/ reader.ReadUInt16();
+            /*UInt16 bitflags =*/ reader.ReadUInt16();
+            ushort compression = reader.ReadUInt16();
+
+            if ( compression != DeflateCompression && compression != StoreCompression )
+            {
+                throw new Exception( "Invalid compression method " + compression );
+            }
+
+            /*UInt16 modtime =*/ reader.ReadUInt16();
+            /*UInt16 createtime =*/ reader.ReadUInt16();
+            /*UInt32 crc =*/ reader.ReadUInt32();
+
+            /*UInt32 compressedSize =*/ reader.ReadUInt32();
+            /*UInt32 decompressedSize =*/ reader.ReadUInt32();
+
+            ushort nameLength = reader.ReadUInt16();
+            ushort fieldLength = reader.ReadUInt16();
+            ushort commentLength = reader.ReadUInt16();
+
+            /*UInt16 diskNumber =*/ reader.ReadUInt16();
+            /*UInt16 internalAttributes =*/ reader.ReadUInt16();
+            /*UInt32 externalAttributes =*/ reader.ReadUInt32();
+
+            int relativeOffset = reader.ReadInt32();
+
+            byte[] name = reader.ReadBytes( nameLength );
+            /*byte[] fields =*/ reader.ReadBytes( fieldLength );
+            /*byte[] comment =*/ reader.ReadBytes( commentLength );
+
+            fileName = Encoding.UTF8.GetString( name );
+            return relativeOffset;
+        }
+
+        private static byte[] ReadLocalFile( BinaryReader reader, out string fileName, out uint decompressedSize, out ushort compressionMethod, out uint crc )
+        {
+            /*UInt16 version =*/ reader.ReadUInt16();
+            /*UInt16 bitflags =*/ reader.ReadUInt16();
+            compressionMethod = reader.ReadUInt16();
+
+            if ( compressionMethod != DeflateCompression && compressionMethod != StoreCompression )
+            {
+                throw new Exception( "Invalid compression method " + compressionMethod );
+            }
+
+            /*UInt16 modtime =*/ reader.ReadUInt16();
+            /*UInt16 createtime =*/ reader.ReadUInt16();
+            crc = reader.ReadUInt32();
+
+            uint compressedSize = reader.ReadUInt32();
+            decompressedSize = reader.ReadUInt32();
+
+            ushort nameLength = reader.ReadUInt16();
+            ushort fieldLength = reader.ReadUInt16();
+
+            byte[] name = reader.ReadBytes( nameLength );
+            /*byte[] fields =*/ reader.ReadBytes( fieldLength );
+
+            fileName = Encoding.UTF8.GetString( name );
+
+            return reader.ReadBytes( ( int )compressedSize );
+        }
+
+
+        private static byte[] InflateBuffer( byte[] compressedBuffer, uint decompressedSize )
+        {
+            using MemoryStream ms = new MemoryStream( compressedBuffer );
+            using DeflateStream deflateStream = new DeflateStream( ms, CompressionMode.Decompress );
+            byte[] inflated = new byte[ decompressedSize ];
+            deflateStream.ReadAll( inflated );
+
+            return inflated;
+        }
+
+        private static byte[] DeflateBuffer( byte[] uncompressedBuffer )
+        {
+            using MemoryStream ms = new MemoryStream();
+            using ( DeflateStream deflateStream = new DeflateStream( ms, CompressionMode.Compress ) )
+            {
+                deflateStream.Write( uncompressedBuffer, 0, uncompressedBuffer.Length );
+            }
+
+            return ms.ToArray();
+        }
+
+    }
+}