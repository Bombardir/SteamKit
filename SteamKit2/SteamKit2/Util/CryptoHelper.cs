--- conflicted
+++ resolved
@@ -1,739 +1,558 @@
-﻿/*
- * This file is subject to the terms and conditions defined in
- * file 'license.txt', which is part of this source code package.
- */
-
-
-
-using System;
-<<<<<<< HEAD
-using System.Buffers;
-using System.Diagnostics;
-=======
->>>>>>> d064fd28
-using System.Globalization;
-using System.IO;
-using System.Linq;
-using System.Security.Cryptography;
-using System.Text;
-
-namespace SteamKit2
-{
-
-    /// <summary>
-    /// Handles encrypting and decrypting using the RSA public key encryption
-    /// algorithm.
-    /// </summary>
-    public class RSACrypto : IDisposable
-    {
-        RSA rsa;
-
-        /// <summary>
-        /// Initializes a new instance of the <see cref="SteamKit2.RSACrypto"/> class.
-        /// </summary>
-        /// <param name="key">The public key to encrypt with.</param>
-        public RSACrypto( byte[] key )
-        {
-<<<<<<< HEAD
-            if ( key == null )
-            {
-                throw new ArgumentNullException( nameof( key ) );
-            }
-
-            AsnKeyParser keyParser = new AsnKeyParser( key );
-=======
-            ArgumentNullException.ThrowIfNull( key );
->>>>>>> d064fd28
-
-            rsa = RSA.Create();
-            rsa.ImportSubjectPublicKeyInfo( key, out _ );
-        }
-
-        /// <summary>
-        /// Encrypt the specified input.
-        /// </summary>
-        /// <returns>The encrypted input.</returns>
-        /// <param name="input">The input to encrypt.</param>
-        public byte[] Encrypt( byte[] input )
-        {
-<<<<<<< HEAD
-            if ( input == null )
-            {
-                throw new ArgumentNullException( nameof( input ) );
-            }
-=======
-            ArgumentNullException.ThrowIfNull( input );
->>>>>>> d064fd28
-
-            return rsa.Encrypt( input, RSAEncryptionPadding.OaepSHA1 );
-        }
-
-        /// <summary>
-        /// Disposes of this class.
-        /// </summary>
-        public void Dispose()
-        {
-            rsa.Dispose();
-        }
-    }
-
-    /// <summary>
-    /// Provides Crypto functions used in Steam protocols
-    /// </summary>
-    public static class CryptoHelper
-    {
-        /// <summary>
-<<<<<<< HEAD
-        /// Performs an SHA1 hash of an input byte array
-        /// </summary>
-        public static byte[] SHAHash( byte[] input )
-        {
-            if ( input == null )
-            {
-                throw new ArgumentNullException( nameof( input ) );
-            }
-
-            using ( var sha = SHA1.Create() )
-            {
-                return sha.ComputeHash( input );
-            }
-        }
-
-        /// <summary>
-=======
->>>>>>> d064fd28
-        /// Encrypts using AES/CBC/PKCS7 an input byte array with a given key and IV
-        /// </summary>
-        public static byte[] AESEncrypt( byte[] input, byte[] key, byte[] iv )
-        {
-<<<<<<< HEAD
-            if ( input == null )
-            {
-                throw new ArgumentNullException( nameof( input ) );
-            }
-
-            if ( key == null )
-            {
-                throw new ArgumentNullException( nameof( key ) );
-            }
-
-            if ( iv == null )
-            {
-                throw new ArgumentNullException( nameof( iv ) );
-            }
-
-            using ( var aes = Aes.Create() )
-            {
-                aes.BlockSize = 128;
-                aes.KeySize = 128;
-
-                aes.Mode = CipherMode.CBC;
-                aes.Padding = PaddingMode.PKCS7;
-
-                using ( var aesTransform = aes.CreateEncryptor( key, iv ) )
-                using ( var ms = new SharedArrayMemoryStream() )
-                using ( var cs = new CryptoStream( ms, aesTransform, CryptoStreamMode.Write ) )
-                {
-                    cs.Write( input, 0, input.Length );
-                    cs.FlushFinalBlock();
-
-                    return ms.ToArray();
-                }
-            }
-=======
-            ArgumentNullException.ThrowIfNull( input );
-
-            ArgumentNullException.ThrowIfNull( key );
-
-            ArgumentNullException.ThrowIfNull( iv );
-
-            using var aes = Aes.Create();
-            aes.BlockSize = 128;
-            aes.KeySize = 128;
-
-            aes.Mode = CipherMode.CBC;
-            aes.Padding = PaddingMode.PKCS7;
-
-            using var aesTransform = aes.CreateEncryptor( key, iv );
-            using var ms = new MemoryStream();
-            using var cs = new CryptoStream( ms, aesTransform, CryptoStreamMode.Write );
-            cs.Write( input, 0, input.Length );
-            cs.FlushFinalBlock();
-
-            return ms.ToArray();
->>>>>>> d064fd28
-        }
-
-        /// <summary>
-        /// Decrypts an input byte array using AES/CBC/PKCS7 with a given key and IV
-        /// </summary>
-        public static byte[] AESDecrypt( byte[] input, byte[] key, byte[] iv )
-        {
-<<<<<<< HEAD
-            if ( input == null )
-            {
-                throw new ArgumentNullException( nameof( input ) );
-            }
-
-            if ( key == null )
-            {
-                throw new ArgumentNullException( nameof( key ) );
-            }
-
-            if ( iv == null )
-            {
-                throw new ArgumentNullException( nameof( iv ) );
-            }
-=======
-            ArgumentNullException.ThrowIfNull( input );
->>>>>>> d064fd28
-
-            ArgumentNullException.ThrowIfNull( key );
-
-            ArgumentNullException.ThrowIfNull( iv );
-
-            using var aes = Aes.Create();
-            aes.BlockSize = 128;
-            aes.KeySize = 128;
-
-            aes.Mode = CipherMode.CBC;
-            aes.Padding = PaddingMode.PKCS7;
-
-            byte[] plainText = new byte[ input.Length ];
-            int outLen = 0;
-
-            using ( var aesTransform = aes.CreateDecryptor( key, iv ) )
-            using ( var ms = new MemoryStream( input ) )
-            using ( var cs = new CryptoStream( ms, aesTransform, CryptoStreamMode.Read ) )
-            {
-                outLen = cs.ReadAll( plainText );
-            }
-
-            byte[] output = new byte[ outLen ];
-            Array.Copy( plainText, 0, output, 0, output.Length );
-
-            return output;
-        }
-
-        /// <summary>
-        /// Performs an encryption using AES/CBC/PKCS7 with an input byte array and key, with a random IV prepended using AES/ECB/None
-        /// </summary>
-        public static byte[] SymmetricEncryptWithIV( byte[] input, byte[] key, byte[] iv )
-        {
-<<<<<<< HEAD
-            if ( input == null )
-            {
-                throw new ArgumentNullException( nameof( input ) );
-            }
-
-            if ( key == null )
-            {
-                throw new ArgumentNullException( nameof( key ) );
-            }
-
-            if ( iv == null )
-            {
-                throw new ArgumentNullException( nameof( iv ) );
-            }
-=======
-            ArgumentNullException.ThrowIfNull( input );
-
-            ArgumentNullException.ThrowIfNull( key );
-
-            ArgumentNullException.ThrowIfNull( iv );
->>>>>>> d064fd28
-
-            DebugLog.Assert( key.Length == 32, "CryptoHelper", "SymmetricEncrypt used with non 32 byte key!" );
-
-            using var aes = Aes.Create();
-            aes.BlockSize = 128;
-            aes.KeySize = 256;
-
-<<<<<<< HEAD
-                byte[] cryptedIv;
-
-                // encrypt iv using ECB and provided key
-                aes.Mode = CipherMode.ECB;
-                aes.Padding = PaddingMode.None;
-=======
-            byte[] cryptedIv;
->>>>>>> d064fd28
-
-            // encrypt iv using ECB and provided key
-            aes.Mode = CipherMode.ECB;
-            aes.Padding = PaddingMode.None;
-
-            using ( var aesTransform = aes.CreateEncryptor( key, null ) )
-            {
-                cryptedIv = aesTransform.TransformFinalBlock( iv, 0, iv.Length );
-            }
-
-<<<<<<< HEAD
-                using ( var aesTransform = aes.CreateEncryptor( key, iv ) )
-                using ( var ms = new SharedArrayMemoryStream() )
-                using ( var cs = new CryptoStream( ms, aesTransform, CryptoStreamMode.Write ) )
-                {
-                    cs.Write( input, 0, input.Length );
-                    cs.FlushFinalBlock();
-
-                    // final output is 16 byte ecb crypted IV + cbc crypted plaintext
-                    var output = new byte[ cryptedIv.Length + ms.Length ];
-
-                    Array.Copy( cryptedIv, 0, output, 0, cryptedIv.Length );
-                    Array.Copy( ms.GetBuffer(), 0, output, cryptedIv.Length, ms.Length );
-=======
-            // encrypt input plaintext with CBC using the generated (plaintext) IV and the provided key
-            aes.Mode = CipherMode.CBC;
-            aes.Padding = PaddingMode.PKCS7;
-
-            using ( var aesTransform = aes.CreateEncryptor( key, iv ) )
-            using ( var ms = new MemoryStream() )
-            using ( var cs = new CryptoStream( ms, aesTransform, CryptoStreamMode.Write ) )
-            {
-                cs.Write( input, 0, input.Length );
-                cs.FlushFinalBlock();
-
-                var cipherText = ms.ToArray();
-
-                // final output is 16 byte ecb crypted IV + cbc crypted plaintext
-                var output = new byte[ cryptedIv.Length + cipherText.Length ];
->>>>>>> d064fd28
-
-                Array.Copy( cryptedIv, 0, output, 0, cryptedIv.Length );
-                Array.Copy( cipherText, 0, output, cryptedIv.Length, cipherText.Length );
-
-                return output;
-            }
-        }
-
-        /// <summary>
-        /// Performs an encryption using AES/CBC/PKCS7 with an input byte array and key, with a random IV prepended using AES/ECB/None
-        /// </summary>
-        public static byte[] SymmetricEncrypt( byte[] input, byte[] key )
-        {
-<<<<<<< HEAD
-            if ( input == null )
-            {
-                throw new ArgumentNullException( nameof( input ) );
-            }
-
-            if ( key == null )
-            {
-                throw new ArgumentNullException( nameof( key ) );
-            }
-=======
-            ArgumentNullException.ThrowIfNull( input );
-
-            ArgumentNullException.ThrowIfNull( key );
->>>>>>> d064fd28
-
-            var iv = ArrayPool<byte>.Shared.Rent( 16 );
-
-            try
-            {
-                GenerateRandomBlock( iv, 0, 16 );
-                return SymmetricEncryptWithIV( input, key, iv );
-            }
-            finally
-            {
-                ArrayPool<byte>.Shared.Return( iv );
-            }
-        }
-
-        /// <summary>
-        /// Performs an encryption using AES/CBC/PKCS7 with an input byte array and key, with a IV (comprised of random bytes and the HMAC-SHA1 of the random bytes and plaintext) prepended using AES/ECB/None
-        /// </summary>
-        public static byte[] SymmetricEncryptWithHMACIV( byte[] input, byte[] key, byte[] hmacSecret )
-        {
-<<<<<<< HEAD
-            if ( input == null )
-            {
-                throw new ArgumentNullException( nameof( input ) );
-            }
-
-            if ( key == null )
-            {
-                throw new ArgumentNullException( nameof( key ) );
-            }
-
-            if ( hmacSecret == null )
-            {
-                throw new ArgumentNullException( nameof( hmacSecret ) );
-            }
-=======
-            ArgumentNullException.ThrowIfNull( input );
-
-            ArgumentNullException.ThrowIfNull( key );
-
-            ArgumentNullException.ThrowIfNull( hmacSecret );
->>>>>>> d064fd28
-
-            // IV is HMAC-SHA1(Random(3) + Plaintext) + Random(3). (Same random values for both)
-            var iv = ArrayPool<byte>.Shared.Rent( 16 );
-            try
-            {
-                GenerateRandomBlock( iv, iv.Length - 3, 3 );
-
-                using ( var hmac = new HMACSHA1( hmacSecret ) )
-                using ( var ms = new SharedArrayMemoryStream() )
-                {
-                    ms.Write( iv, iv.Length - 3, 3 );
-                    ms.Write( input, 0, input.Length );
-                    ms.Seek( 0, SeekOrigin.Begin );
-
-                    var hash = hmac.ComputeHash( ms );
-                    Array.Copy( hash, iv, iv.Length - 3 );
-                }
-
-                return SymmetricEncryptWithIV( input, key, iv );
-            }
-            finally
-            {
-                ArrayPool<byte>.Shared.Return( iv );
-            }
-        }
-
-        /// <summary>
-        /// Decrypts using AES/CBC/PKCS7 with an input byte array and key, using the random IV prepended using AES/ECB/None
-        /// </summary>
-        public static byte[] SymmetricDecrypt( byte[] input, byte[] key )
-        {
-<<<<<<< HEAD
-            if ( input == null )
-            {
-                throw new ArgumentNullException( nameof( input ) );
-            }
-
-            if ( key == null )
-            {
-                throw new ArgumentNullException( nameof( key ) );
-            }
-=======
-            ArgumentNullException.ThrowIfNull( input );
-
-            ArgumentNullException.ThrowIfNull( key );
->>>>>>> d064fd28
-
-            return SymmetricDecrypt( input, key, out _ );
-        }
-
-        /// <summary>
-        /// Decrypts using AES/CBC/PKCS7 with an input byte array and key, using the IV (comprised of random bytes and the HMAC-SHA1 of the random bytes and plaintext) prepended using AES/ECB/None
-        /// </summary>
-        public static byte[] SymmetricDecryptHMACIV( byte[] input, byte[] key, byte[] hmacSecret )
-        {
-<<<<<<< HEAD
-            if ( input == null )
-            {
-                throw new ArgumentNullException( nameof( input ) );
-            }
-
-            if ( key == null )
-            {
-                throw new ArgumentNullException( nameof( key ) );
-            }
-
-            if ( hmacSecret == null )
-            {
-                throw new ArgumentNullException( nameof( hmacSecret ) );
-            }
-=======
-            ArgumentNullException.ThrowIfNull( input );
-
-            ArgumentNullException.ThrowIfNull( key );
-
-            ArgumentNullException.ThrowIfNull( hmacSecret );
->>>>>>> d064fd28
-
-            DebugLog.Assert( key.Length >= 16, "CryptoHelper", "SymmetricDecryptHMACIV used with a key smaller than 16 bytes." );
-
-            byte[]? plaintextData;
-            byte[]? iv;
-            var truncatedKeyForHmac = ArrayPool<byte>.Shared.Rent( 16 );
-
-            try
-            {
-                Array.Copy( key, 0, truncatedKeyForHmac, 0, truncatedKeyForHmac.Length );
-                plaintextData = SymmetricDecrypt( input, key, out iv );
-            }
-            finally
-            {
-                ArrayPool<byte>.Shared.Return( truncatedKeyForHmac );
-            }
-
-#if DEBUG
-            // validate HMAC
-            byte[] hmacBytes;
-            using ( var hmac = new HMACSHA1( hmacSecret ) )
-            using ( var ms = new SharedArrayMemoryStream() )
-            {
-                ms.Write( iv, iv.Length - 3, 3 );
-                ms.Write( plaintextData, 0, plaintextData.Length );
-                ms.Seek( 0, SeekOrigin.Begin );
-
-                hmacBytes = hmac.ComputeHash( ms );
-            }
-
-            if ( !hmacBytes.Take( iv.Length - 3 ).SequenceEqual( iv.Take( iv.Length - 3 ) ) )
-            {
-                throw new CryptographicException( string.Format( CultureInfo.InvariantCulture, "{0} was unable to decrypt packet: HMAC from server did not match computed HMAC.", nameof( NetFilterEncryption ) ) );
-            }
-#endif
-
-            return plaintextData;
-        }
-
-        /// <summary>
-        /// Decrypts using AES/CBC/PKCS7 with an input byte array and key, using the random IV prepended using AES/ECB/None
-        /// </summary>
-        static byte[] SymmetricDecrypt( byte[] input, byte[] key, out byte[] iv )
-        {
-<<<<<<< HEAD
-            if ( input == null )
-            {
-                throw new ArgumentNullException( nameof( input ) );
-            }
-
-            if ( key == null )
-            {
-                throw new ArgumentNullException( nameof( key ) );
-            }
-=======
-            ArgumentNullException.ThrowIfNull( input );
-
-            ArgumentNullException.ThrowIfNull( key );
->>>>>>> d064fd28
-
-            DebugLog.Assert( key.Length == 32, "CryptoHelper", "SymmetricDecrypt used with non 32 byte key!" );
-
-            using var aes = Aes.Create();
-            aes.BlockSize = 128;
-            aes.KeySize = 256;
-
-<<<<<<< HEAD
-                // first 16 bytes of input is the ECB encrypted IV\
-                const int cryptedIvLength = 16;
-
-                // the rest is ciphertext
-                var cipherTextLen = input.Length - cryptedIvLength;
-=======
-            // first 16 bytes of input is the ECB encrypted IV
-            byte[] cryptedIv = new byte[ 16 ];
-            iv = new byte[ cryptedIv.Length ];
-            Array.Copy( input, 0, cryptedIv, 0, cryptedIv.Length );
-
-            // the rest is ciphertext
-            byte[] cipherText = new byte[ input.Length - cryptedIv.Length ];
-            Array.Copy( input, cryptedIv.Length, cipherText, 0, cipherText.Length );
->>>>>>> d064fd28
-
-            // decrypt the IV using ECB
-            aes.Mode = CipherMode.ECB;
-            aes.Padding = PaddingMode.None;
-
-<<<<<<< HEAD
-                using ( var aesTransform = aes.CreateDecryptor( key, null ) )
-                {
-                    iv = aesTransform.TransformFinalBlock( input, 0, cryptedIvLength );
-                }
-=======
-            using ( var aesTransform = aes.CreateDecryptor( key, null ) )
-            {
-                iv = aesTransform.TransformFinalBlock( cryptedIv, 0, cryptedIv.Length );
-            }
->>>>>>> d064fd28
-
-            // decrypt the remaining ciphertext in cbc with the decrypted IV
-            aes.Mode = CipherMode.CBC;
-            aes.Padding = PaddingMode.PKCS7;
-
-<<<<<<< HEAD
-                using ( var aesTransform = aes.CreateDecryptor( key, iv ) )
-                using ( var ms = new MemoryStream( input, cryptedIvLength, cipherTextLen ) )
-                using ( var cs = new CryptoStream( ms, aesTransform, CryptoStreamMode.Read ) )
-                {
-                    // plaintext is never longer than ciphertext
-                    byte[] plaintext = ArrayPool<byte>.Shared.Rent( cipherTextLen );
-
-                    try
-                    {
-                        int len = cs.ReadAll( plaintext );
-                        byte[] output = new byte[ len ];
-                        Array.Copy( plaintext, 0, output, 0, len );
-                        return output;
-                    }
-                    finally
-                    {
-                        ArrayPool<byte>.Shared.Return( plaintext );
-                    }
-                }
-=======
-            using ( var aesTransform = aes.CreateDecryptor( key, iv ) )
-            using ( var ms = new MemoryStream( cipherText ) )
-            using ( var cs = new CryptoStream( ms, aesTransform, CryptoStreamMode.Read ) )
-            {
-                // plaintext is never longer than ciphertext
-                byte[] plaintext = new byte[ cipherText.Length ];
-
-                int len = cs.ReadAll( plaintext );
-
-                byte[] output = new byte[ len ];
-                Array.Copy( plaintext, 0, output, 0, len );
-
-                return output;
->>>>>>> d064fd28
-            }
-        }
-
-        /// <summary>
-        /// Verifies and performs a symmetricdecrypt on the input using the given password as a key
-        /// </summary>
-        public static byte[]? VerifyAndDecryptPassword( byte[] input, string password )
-        {
-<<<<<<< HEAD
-            if ( input == null )
-            {
-                throw new ArgumentNullException( nameof( input ) );
-            }
-
-            if ( password == null )
-            {
-                throw new ArgumentNullException( nameof( password ) );
-            }
-
-            byte[] key, hash;
-            using ( var sha256 = SHA256.Create() )
-            {
-                byte[] password_bytes = Encoding.UTF8.GetBytes( password );
-                key = sha256.ComputeHash( password_bytes );
-            }
-=======
-            ArgumentNullException.ThrowIfNull( input );
-
-            ArgumentNullException.ThrowIfNull( password );
-
-            byte[] key, hash;
-            byte[] password_bytes = Encoding.UTF8.GetBytes( password );
-            key = SHA256.HashData( password_bytes );
-
->>>>>>> d064fd28
-            using ( HMACSHA1 hmac = new HMACSHA1( key ) )
-            {
-                hash = hmac.ComputeHash( input, 0, 32 );
-            }
-
-            for ( int i = 32; i < input.Length; i++ )
-                if ( input[ i ] != hash[ i % 32 ] )
-                    return null;
-
-            byte[] encrypted = new byte[ 32 ];
-            Array.Copy( input, encrypted, encrypted.Length );
-
-            return CryptoHelper.SymmetricDecrypt( encrypted, key );
-        }
-
-        /// <summary>
-        /// Decrypts using AES/ECB/PKCS7
-        /// </summary>
-        public static byte[] SymmetricDecryptECB( byte[] input, byte[] key )
-        {
-<<<<<<< HEAD
-            if ( input == null )
-            {
-                throw new ArgumentNullException( nameof( input ) );
-            }
-
-            if ( key == null )
-            {
-                throw new ArgumentNullException( nameof( key ) );
-            }
-
-            DebugLog.Assert( key.Length == 32, "CryptoHelper", "SymmetricDecryptECB used with non 32 byte key!" );
-
-            using ( var aes = Aes.Create() )
-            {
-                aes.BlockSize = 128;
-                aes.KeySize = 256;
-                aes.Mode = CipherMode.ECB;
-                aes.Padding = PaddingMode.PKCS7;
-=======
-            ArgumentNullException.ThrowIfNull( input );
->>>>>>> d064fd28
-
-            ArgumentNullException.ThrowIfNull( key );
-
-            DebugLog.Assert( key.Length == 32, "CryptoHelper", "SymmetricDecryptECB used with non 32 byte key!" );
-
-<<<<<<< HEAD
-        /// <summary>
-        /// Performs CRC32 on an input byte array using the CrcStandard.Crc32Bit parameters
-        /// </summary>
-        public static byte[] CRCHash( byte[] input )
-        {
-            if ( input == null )
-            {
-                throw new ArgumentNullException( nameof( input ) );
-            }
-=======
-            using var aes = Aes.Create();
-            aes.BlockSize = 128;
-            aes.KeySize = 256;
-            aes.Mode = CipherMode.ECB;
-            aes.Padding = PaddingMode.PKCS7;
->>>>>>> d064fd28
-
-            using var aesTransform = aes.CreateDecryptor( key, null );
-            byte[] output = aesTransform.TransformFinalBlock( input, 0, input.Length );
-
-            return output;
-        }
-
-        /// <summary>
-        /// Performs an Adler32 on the given input
-        /// </summary>
-        public static byte[] AdlerHash( byte[] input )
-        {
-<<<<<<< HEAD
-            if ( input == null )
-            {
-                throw new ArgumentNullException( nameof( input ) );
-            }
-=======
-            ArgumentNullException.ThrowIfNull( input );
->>>>>>> d064fd28
-
-            uint a = 0, b = 0;
-            for ( int i = 0; i < input.Length; i++ )
-            {
-                a = ( a + input[ i ] ) % 65521;
-                b = ( b + a ) % 65521;
-            }
-            return BitConverter.GetBytes( a | ( b << 16 ) );
-        }
-
-        /// <summary>
-        /// Generate an array of random bytes given the input length
-        /// </summary>
-        public static byte[] GenerateRandomBlock( int size )
-        {
-<<<<<<< HEAD
-            var block = new byte[ size ];
-            GenerateRandomBlock( block, offset: 0, count: size );
-            return block;
-        }
-
-        public static void GenerateRandomBlock( byte[] buffer, int offset, int count )
-        {
-            using var rng = RandomNumberGenerator.Create();
-            rng.GetBytes( buffer, offset, count );
-=======
-            using var rng = RandomNumberGenerator.Create();
-            var block = new byte[ size ];
-
-            rng.GetBytes( block );
-
-            return block;
->>>>>>> d064fd28
-        }
-    }
-}
+﻿/*
+ * This file is subject to the terms and conditions defined in
+ * file 'license.txt', which is part of this source code package.
+ */
+
+
+
+using System;
+using System.Diagnostics;
+using System.Globalization;
+using System.IO;
+using System.Linq;
+using System.Security.Cryptography;
+using System.Text;
+
+namespace SteamKit2
+{
+
+    /// <summary>
+    /// Handles encrypting and decrypting using the RSA public key encryption
+    /// algorithm.
+    /// </summary>
+    public class RSACrypto : IDisposable
+    {
+        RSA rsa;
+
+        /// <summary>
+        /// Initializes a new instance of the <see cref="SteamKit2.RSACrypto"/> class.
+        /// </summary>
+        /// <param name="key">The public key to encrypt with.</param>
+        public RSACrypto( byte[] key )
+        {
+            if ( key == null )
+            {
+                throw new ArgumentNullException( nameof(key) );
+            }
+
+            rsa = RSA.Create();
+            rsa.ImportSubjectPublicKeyInfo( key, out _ );
+        }
+
+        /// <summary>
+        /// Encrypt the specified input.
+        /// </summary>
+        /// <returns>The encrypted input.</returns>
+        /// <param name="input">The input to encrypt.</param>
+        public byte[] Encrypt( byte[] input )
+        {
+            if ( input == null )
+            {
+                throw new ArgumentNullException( nameof(input) );
+            }
+
+            return rsa.Encrypt( input, RSAEncryptionPadding.OaepSHA1 );
+        }
+
+        /// <summary>
+        /// Disposes of this class.
+        /// </summary>
+        public void Dispose()
+        {
+            rsa.Dispose();
+        }
+    }
+
+    /// <summary>
+    /// Provides Crypto functions used in Steam protocols
+    /// </summary>
+    public static class CryptoHelper
+    {
+        /// <summary>
+        /// Performs an SHA1 hash of an input byte array
+        /// </summary>
+        public static byte[] SHAHash( byte[] input )
+        {
+            if ( input == null )
+            {
+                throw new ArgumentNullException( nameof(input) );
+            }
+
+            using ( var sha = SHA1.Create() )
+            {
+                return sha.ComputeHash( input );
+            }
+        }
+
+        /// <summary>
+        /// Encrypts using AES/CBC/PKCS7 an input byte array with a given key and IV
+        /// </summary>
+        public static byte[] AESEncrypt( byte[] input, byte[] key, byte[] iv )
+        {
+            if ( input == null )
+            {
+                throw new ArgumentNullException( nameof(input) );
+            }
+            
+            if ( key == null )
+            {
+                throw new ArgumentNullException( nameof(key) );
+            }
+            
+            if ( iv == null )
+            {
+                throw new ArgumentNullException( nameof(iv) );
+            }
+
+            using var aes = Aes.Create();
+            aes.BlockSize = 128;
+            aes.KeySize = 128;
+
+            aes.Mode = CipherMode.CBC;
+            aes.Padding = PaddingMode.PKCS7;
+
+                using ( var aesTransform = aes.CreateEncryptor( key, iv ) )
+                using ( var ms = new MemoryStream() )
+                using ( var cs = new CryptoStream( ms, aesTransform, CryptoStreamMode.Write ) )
+                {
+                    cs.Write( input, 0, input.Length );
+                    cs.FlushFinalBlock();
+                    
+                    return ms.ToArray();
+                }
+            }
+        }
+
+        /// <summary>
+        /// Decrypts an input byte array using AES/CBC/PKCS7 with a given key and IV
+        /// </summary>
+        public static byte[] AESDecrypt( byte[] input, byte[] key, byte[] iv )
+        {
+            if ( input == null )
+            {
+                throw new ArgumentNullException( nameof(input) );
+            }
+            
+            if ( key == null )
+            {
+                throw new ArgumentNullException( nameof(key) );
+            }
+            
+            if ( iv == null )
+            {
+                throw new ArgumentNullException( nameof(iv) );
+            }
+
+            using var aes = Aes.Create();
+            aes.BlockSize = 128;
+            aes.KeySize = 128;
+
+            aes.Mode = CipherMode.CBC;
+            aes.Padding = PaddingMode.PKCS7;
+
+            byte[] plainText = new byte[ input.Length ];
+            int outLen = 0;
+
+            using ( var aesTransform = aes.CreateDecryptor( key, iv ) )
+            using ( var ms = new MemoryStream( input ) )
+            using ( var cs = new CryptoStream( ms, aesTransform, CryptoStreamMode.Read ) )
+            {
+                outLen = cs.ReadAll( plainText );
+            }
+
+            byte[] output = new byte[ outLen ];
+            Array.Copy( plainText, 0, output, 0, output.Length );
+
+            return output;
+        }
+
+        /// <summary>
+        /// Performs an encryption using AES/CBC/PKCS7 with an input byte array and key, with a random IV prepended using AES/ECB/None
+        /// </summary>
+        public static byte[] SymmetricEncryptWithIV( byte[] input, byte[] key, byte[] iv )
+        {
+            if ( input == null )
+            {
+                throw new ArgumentNullException( nameof(input) );
+            }
+            
+            if ( key == null )
+            {
+                throw new ArgumentNullException( nameof(key) );
+            }
+            
+            if ( iv == null )
+            {
+                throw new ArgumentNullException( nameof(iv) );
+            }
+
+            DebugLog.Assert( key.Length == 32, "CryptoHelper", "SymmetricEncrypt used with non 32 byte key!" );
+
+            using var aes = Aes.Create();
+            aes.BlockSize = 128;
+            aes.KeySize = 256;
+
+                byte[] cryptedIv;
+                
+                // encrypt iv using ECB and provided key
+                aes.Mode = CipherMode.ECB;
+                aes.Padding = PaddingMode.None;
+
+            using ( var aesTransform = aes.CreateEncryptor( key, null ) )
+            {
+                cryptedIv = aesTransform.TransformFinalBlock( iv, 0, iv.Length );
+            }
+
+            // encrypt input plaintext with CBC using the generated (plaintext) IV and the provided key
+            aes.Mode = CipherMode.CBC;
+            aes.Padding = PaddingMode.PKCS7;
+
+                using ( var aesTransform = aes.CreateEncryptor( key, iv ) )
+                using ( var ms = new MemoryStream() )
+                using ( var cs = new CryptoStream( ms, aesTransform, CryptoStreamMode.Write ) )
+                {
+                    cs.Write( input, 0, input.Length );
+                    cs.FlushFinalBlock();
+
+                    var cipherText = ms.ToArray();
+
+                    // final output is 16 byte ecb crypted IV + cbc crypted plaintext
+                    var output = new byte[ cryptedIv.Length + cipherText.Length ];
+
+                    Array.Copy( cryptedIv, 0, output, 0, cryptedIv.Length );
+                    Array.Copy( cipherText, 0, output, cryptedIv.Length, cipherText.Length );
+
+                return output;
+            }
+        }
+
+        /// <summary>
+        /// Performs an encryption using AES/CBC/PKCS7 with an input byte array and key, with a random IV prepended using AES/ECB/None
+        /// </summary>
+        public static byte[] SymmetricEncrypt( byte[] input, byte[] key )
+        {
+            if ( input == null )
+            {
+                throw new ArgumentNullException( nameof(input) );
+            }
+            
+            if ( key == null )
+            {
+                throw new ArgumentNullException( nameof(key) );
+            }
+
+            var iv = ArrayPool<byte>.Shared.Rent( 16 );
+
+            try
+            {
+                GenerateRandomBlock( iv, 0, 16 );
+                return SymmetricEncryptWithIV( input, key, iv );
+            }
+            finally
+            {
+                ArrayPool<byte>.Shared.Return( iv );
+            }
+        }
+
+        /// <summary>
+        /// Performs an encryption using AES/CBC/PKCS7 with an input byte array and key, with a IV (comprised of random bytes and the HMAC-SHA1 of the random bytes and plaintext) prepended using AES/ECB/None
+        /// </summary>
+        public static byte[] SymmetricEncryptWithHMACIV( byte[] input, byte[] key, byte[] hmacSecret )
+        {
+            if ( input == null )
+            {
+                throw new ArgumentNullException( nameof(input) );
+            }
+            
+            if ( key == null )
+            {
+                throw new ArgumentNullException( nameof(key) );
+            }
+            
+            if ( hmacSecret == null )
+            {
+                throw new ArgumentNullException( nameof(hmacSecret) );
+            }
+
+            // IV is HMAC-SHA1(Random(3) + Plaintext) + Random(3). (Same random values for both)
+            var iv = ArrayPool<byte>.Shared.Rent( 16 );
+            try
+            {
+                GenerateRandomBlock( iv, iv.Length - 3, 3 );
+
+                using ( var hmac = new HMACSHA1( hmacSecret ) )
+                using ( var ms = new SharedArrayMemoryStream() )
+                {
+                    ms.Write( iv, iv.Length - 3, 3 );
+                    ms.Write( input, 0, input.Length );
+                    ms.Seek( 0, SeekOrigin.Begin );
+
+                    var hash = hmac.ComputeHash( ms );
+                    Array.Copy( hash, iv, iv.Length - 3 );
+                }
+
+                return SymmetricEncryptWithIV( input, key, iv );
+            }
+            finally
+            {
+                ArrayPool<byte>.Shared.Return( iv );
+            }
+        }
+
+        /// <summary>
+        /// Decrypts using AES/CBC/PKCS7 with an input byte array and key, using the random IV prepended using AES/ECB/None
+        /// </summary>
+        public static byte[] SymmetricDecrypt( byte[] input, byte[] key )
+        {
+            if ( input == null )
+            {
+                throw new ArgumentNullException( nameof(input) );
+            }
+            
+            if ( key == null )
+            {
+                throw new ArgumentNullException( nameof(key) );
+            }
+            
+            return SymmetricDecrypt( input, key, out _ );
+        }
+
+        /// <summary>
+        /// Decrypts using AES/CBC/PKCS7 with an input byte array and key, using the IV (comprised of random bytes and the HMAC-SHA1 of the random bytes and plaintext) prepended using AES/ECB/None
+        /// </summary>
+        public static byte[] SymmetricDecryptHMACIV( byte[] input, byte[] key, byte[] hmacSecret )
+        {
+            if ( input == null )
+            {
+                throw new ArgumentNullException( nameof(input) );
+            }
+            
+            if ( key == null )
+            {
+                throw new ArgumentNullException( nameof(key) );
+            }
+            
+            if ( hmacSecret == null )
+            {
+                throw new ArgumentNullException( nameof(hmacSecret) );
+            }
+
+            DebugLog.Assert( key.Length >= 16, "CryptoHelper", "SymmetricDecryptHMACIV used with a key smaller than 16 bytes." );
+
+            byte[]? plaintextData;
+            byte[]? iv;
+            var truncatedKeyForHmac = ArrayPool<byte>.Shared.Rent( 16 );
+
+            try
+            {
+                Array.Copy( key, 0, truncatedKeyForHmac, 0, truncatedKeyForHmac.Length );
+                plaintextData = SymmetricDecrypt( input, key, out iv );
+            }
+            finally
+            {
+                ArrayPool<byte>.Shared.Return( truncatedKeyForHmac );
+            }
+
+#if DEBUG
+            // validate HMAC
+            byte[] hmacBytes;
+            using ( var hmac = new HMACSHA1( hmacSecret ) )
+            using ( var ms = new SharedArrayMemoryStream() )
+            {
+                ms.Write( iv, iv.Length - 3, 3 );
+                ms.Write( plaintextData, 0, plaintextData.Length );
+                ms.Seek( 0, SeekOrigin.Begin );
+
+                hmacBytes = hmac.ComputeHash( ms );
+            }
+
+            if ( !hmacBytes.Take( iv.Length - 3 ).SequenceEqual( iv.Take( iv.Length - 3 ) ) )
+            {
+                throw new CryptographicException( string.Format( CultureInfo.InvariantCulture, "{0} was unable to decrypt packet: HMAC from server did not match computed HMAC.", nameof( NetFilterEncryption ) ) );
+            }
+#endif
+
+            return plaintextData;
+        }
+
+        /// <summary>
+        /// Decrypts using AES/CBC/PKCS7 with an input byte array and key, using the random IV prepended using AES/ECB/None
+        /// </summary>
+        static byte[] SymmetricDecrypt( byte[] input, byte[] key, out byte[] iv )
+        {
+            if ( input == null )
+            {
+                throw new ArgumentNullException( nameof(input) );
+            }
+            
+            if ( key == null )
+            {
+                throw new ArgumentNullException( nameof(key) );
+            }
+
+            DebugLog.Assert( key.Length == 32, "CryptoHelper", "SymmetricDecrypt used with non 32 byte key!" );
+
+            using var aes = Aes.Create();
+            aes.BlockSize = 128;
+            aes.KeySize = 256;
+
+                // first 16 bytes of input is the ECB encrypted IV
+                byte[] cryptedIv = new byte[ 16 ];
+                iv = new byte[ cryptedIv.Length ];
+                Array.Copy( input, 0, cryptedIv, 0, cryptedIv.Length );
+
+                // the rest is ciphertext
+                byte[] cipherText = new byte[ input.Length - cryptedIv.Length ];
+                Array.Copy( input, cryptedIv.Length, cipherText, 0, cipherText.Length );
+
+            // decrypt the IV using ECB
+            aes.Mode = CipherMode.ECB;
+            aes.Padding = PaddingMode.None;
+
+                using ( var aesTransform = aes.CreateDecryptor( key, null ) )
+                {
+                    iv = aesTransform.TransformFinalBlock( cryptedIv, 0, cryptedIv.Length );
+                }
+
+            // decrypt the remaining ciphertext in cbc with the decrypted IV
+            aes.Mode = CipherMode.CBC;
+            aes.Padding = PaddingMode.PKCS7;
+
+                using ( var aesTransform = aes.CreateDecryptor( key, iv ) )
+                using ( var ms = new MemoryStream( cipherText ) )
+                using ( var cs = new CryptoStream( ms, aesTransform, CryptoStreamMode.Read ) )
+                {
+                    // plaintext is never longer than ciphertext
+                    byte[] plaintext = new byte[ cipherText.Length ];
+
+                    int len = cs.ReadAll( plaintext );
+
+                    byte[] output = new byte[ len ];
+                    Array.Copy( plaintext, 0, output, 0, len );
+
+                    return output;
+                }
+            }
+        }
+
+        /// <summary>
+        /// Verifies and performs a symmetricdecrypt on the input using the given password as a key
+        /// </summary>
+        public static byte[]? VerifyAndDecryptPassword( byte[] input, string password )
+        {
+            if ( input == null )
+            {
+                throw new ArgumentNullException( nameof(input) );
+            }
+            
+            if ( password == null )
+            {
+                throw new ArgumentNullException( nameof(password) );
+            }
+
+            byte[] key, hash;
+            using( var sha256 = SHA256.Create() )
+            {
+                byte[] password_bytes = Encoding.UTF8.GetBytes( password );
+                key = sha256.ComputeHash( password_bytes );
+            }
+            using( HMACSHA1 hmac = new HMACSHA1(key) )
+            {
+                hash = hmac.ComputeHash( input, 0, 32 );
+            }
+
+            for ( int i = 32; i < input.Length; i++ )
+                if ( input[ i ] != hash[ i % 32 ] )
+                    return null;
+
+            byte[] encrypted = new byte[ 32 ];
+            Array.Copy( input, encrypted, encrypted.Length );
+
+            return CryptoHelper.SymmetricDecrypt( encrypted, key );
+        }
+
+        /// <summary>
+        /// Decrypts using AES/ECB/PKCS7
+        /// </summary>
+        public static byte[] SymmetricDecryptECB( byte[] input, byte[] key )
+        {
+            if ( input == null )
+            {
+                throw new ArgumentNullException( nameof(input) );
+            }
+            
+            if ( key == null )
+            {
+                throw new ArgumentNullException( nameof(key) );
+            }
+            
+            DebugLog.Assert( key.Length == 32, "CryptoHelper", "SymmetricDecryptECB used with non 32 byte key!" );
+
+            using var aes = Aes.Create();
+            aes.BlockSize = 128;
+            aes.KeySize = 256;
+            aes.Mode = CipherMode.ECB;
+            aes.Padding = PaddingMode.PKCS7;
+
+            using var aesTransform = aes.CreateDecryptor( key, null );
+            byte[] output = aesTransform.TransformFinalBlock( input, 0, input.Length );
+
+                    return output;
+                }
+            }
+        }
+
+        /// <summary>
+        /// Performs CRC32 on an input byte array using the CrcStandard.Crc32Bit parameters
+        /// </summary>
+        public static byte[] CRCHash( byte[] input )
+        {
+            if ( input == null )
+            {
+                throw new ArgumentNullException( nameof(input) );
+            }
+
+            using ( var crc = new Crc32() )
+            {
+                byte[] hash = crc.ComputeHash( input );
+                Array.Reverse( hash );
+
+                return hash;
+            }
+        }
+
+        /// <summary>
+        /// Performs an Adler32 on the given input
+        /// </summary>
+        public static byte[] AdlerHash( byte[] input )
+        {
+            if ( input == null )
+            {
+                throw new ArgumentNullException( nameof(input) );
+            }
+            
+            uint a = 0, b = 0;
+            for ( int i = 0; i < input.Length; i++ )
+            {
+                a = ( a + input[ i ] ) % 65521;
+                b = ( b + a ) % 65521;
+            }
+            return BitConverter.GetBytes( a | ( b << 16 ) );
+        }
+
+        /// <summary>
+        /// Generate an array of random bytes given the input length
+        /// </summary>
+        public static byte[] GenerateRandomBlock( int size )
+        {
+            using ( var rng = RandomNumberGenerator.Create() )
+            {
+                var block = new byte[ size ];
+
+                rng.GetBytes( block );
+
+                return block;
+            }
+        }
+    }
+}