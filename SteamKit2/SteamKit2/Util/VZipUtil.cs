﻿using System;
using System.IO;
using System.IO.Hashing;

namespace SteamKit2
{
    class VZipUtil
    {
        private static ushort VZipHeader = 0x5A56;
        private static ushort VZipFooter = 0x767A;
        private static int HeaderLength = 7;
        private static int FooterLength = 10;

        private static char Version = 'a';


        public static byte[] Decompress(byte[] buffer)
        {
            using MemoryStream ms = new MemoryStream( buffer );
            using BinaryReader reader = new BinaryReader( ms );
            if ( reader.ReadUInt16() != VZipHeader )
            {
                throw new Exception( "Expecting VZipHeader at start of stream" );
            }

            if ( reader.ReadChar() != Version )
            {
                throw new Exception( "Expecting VZip version 'a'" );
            }

            // Sometimes this is a creation timestamp (e.g. for Steam Client VZips).
            // Sometimes this is a CRC32 (e.g. for depot chunks).
            /* uint creationTimestampOrSecondaryCRC = */ reader.ReadUInt32();

            byte[] properties = reader.ReadBytes( 5 );
            byte[] compressedBuffer = reader.ReadBytes( ( int )ms.Length - HeaderLength - FooterLength - 5 );

            uint outputCRC = reader.ReadUInt32();
            uint sizeDecompressed = reader.ReadUInt32();

            if ( reader.ReadUInt16() != VZipFooter )
            {
                throw new Exception( "Expecting VZipFooter at end of stream" );
            }

            SevenZip.Compression.LZMA.Decoder decoder = new SevenZip.Compression.LZMA.Decoder();
            decoder.SetDecoderProperties( properties );

            using MemoryStream inputStream = new MemoryStream( compressedBuffer );
            using MemoryStream outStream = new MemoryStream( ( int )sizeDecompressed );
            decoder.Code( inputStream, outStream, compressedBuffer.Length, sizeDecompressed, null );

            var outData = outStream.ToArray();
            if ( Crc32.HashToUInt32( outData ) != outputCRC )
            {
                throw new InvalidDataException( "CRC does not match decompressed data. VZip data may be corrupted." );
            }

            return outData;
        }

        public static byte[] Compress(byte[] buffer)
        {
<<<<<<< HEAD
            using (MemoryStream ms = new SharedArrayMemoryStream())
            using (BinaryWriter writer = new BinaryWriter(ms))
=======
            using MemoryStream ms = new MemoryStream();
            using BinaryWriter writer = new BinaryWriter( ms );
            byte[] crc = Crc32.Hash( buffer );

            writer.Write( VZipHeader );
            writer.Write( ( byte )Version );
            writer.Write( crc );

            int dictionary = 1 << 23;
            int posStateBits = 2;
            int litContextBits = 3;
            int litPosBits = 0;
            int algorithm = 2;
            int numFastBytes = 128;

            SevenZip.CoderPropID[] propIDs =
            [
                SevenZip.CoderPropID.DictionarySize,
                SevenZip.CoderPropID.PosStateBits,
                SevenZip.CoderPropID.LitContextBits,
                SevenZip.CoderPropID.LitPosBits,
                SevenZip.CoderPropID.Algorithm,
                SevenZip.CoderPropID.NumFastBytes,
                SevenZip.CoderPropID.MatchFinder,
                SevenZip.CoderPropID.EndMarker
            ];

            object[] properties =
            [
                dictionary,
                posStateBits,
                litContextBits,
                litPosBits,
                algorithm,
                numFastBytes,
                "bt4",
                false
            ];

            SevenZip.Compression.LZMA.Encoder encoder = new SevenZip.Compression.LZMA.Encoder();
            encoder.SetCoderProperties( propIDs, properties );
            encoder.WriteCoderProperties( ms );

            using ( MemoryStream input = new MemoryStream( buffer ) )
>>>>>>> d064fd28
            {
                encoder.Code( input, ms, -1, -1, null );
            }

            writer.Write( crc );
            writer.Write( ( uint )buffer.Length );
            writer.Write( VZipFooter );

            return ms.ToArray();
        }
    }
}<|MERGE_RESOLUTION|>--- conflicted
+++ resolved
@@ -61,10 +61,6 @@
 
         public static byte[] Compress(byte[] buffer)
         {
-<<<<<<< HEAD
-            using (MemoryStream ms = new SharedArrayMemoryStream())
-            using (BinaryWriter writer = new BinaryWriter(ms))
-=======
             using MemoryStream ms = new MemoryStream();
             using BinaryWriter writer = new BinaryWriter( ms );
             byte[] crc = Crc32.Hash( buffer );
@@ -109,7 +105,6 @@
             encoder.WriteCoderProperties( ms );
 
             using ( MemoryStream input = new MemoryStream( buffer ) )
->>>>>>> d064fd28
             {
                 encoder.Code( input, ms, -1, -1, null );
             }
