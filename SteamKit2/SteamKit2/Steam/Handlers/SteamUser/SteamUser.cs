--- conflicted
+++ resolved
@@ -157,96 +157,6 @@
         }
 
         /// <summary>
-<<<<<<< HEAD
-        /// Represents details required to complete a machine auth request.
-        /// </summary>
-        public sealed class MachineAuthDetails
-        {
-            /// <summary>
-            /// The One-Time-Password details for this response.
-            /// </summary>
-            public sealed class OTPDetails
-            {
-                /// <summary>
-                /// Gets or sets the one-time-password type.
-                /// </summary>
-                public uint Type { get; set; }
-                /// <summary>
-                /// Gets or sets the one-time-password identifier.
-                /// </summary>
-                public string? Identifier { get; set; }
-                /// <summary>
-                /// Gets or sets the one-time-password value.
-                /// </summary>
-                public uint Value { get; set; }
-            }
-
-            /// <summary>
-            /// Gets or sets the target Job ID for the request.
-            /// This is provided in the <see cref="Callback&lt;T&gt;"/> for a <see cref="UpdateMachineAuthCallback"/>.
-            /// </summary>
-            /// <value>The Job ID.</value>
-            public JobID? JobID { get; set; }
-
-            /// <summary>
-            /// Gets or sets the result of updating the machine auth.
-            /// </summary>
-            /// <value>The result.</value>
-            public EResult Result { get; set; }
-
-            /// <summary>
-            /// Gets or sets the number of bytes written for the sentry file.
-            /// </summary>
-            /// <value>The number of bytes written.</value>
-            public int BytesWritten { get; set; }
-            /// <summary>
-            /// Gets or sets the offset within the sentry file that was written.
-            /// </summary>
-            /// <value>The offset.</value>
-            public int Offset { get; set; }
-
-            /// <summary>
-            /// Gets or sets the filename of the sentry file that was written.
-            /// </summary>
-            /// <value>The name of the sentry file.</value>
-            public string? FileName { get; set; }
-            /// <summary>
-            /// Gets or sets the size of the sentry file.
-            /// </summary>
-            /// <value>/ The size of the sentry file.</value>
-            public int FileSize { get; set; }
-
-            /// <summary>
-            /// Gets or sets the last error that occurred while writing the sentry file, or 0 if no error occurred.
-            /// </summary>
-            /// <value>The last error.</value>
-            public int LastError { get; set; }
-
-            /// <summary>
-            /// Gets or sets the SHA-1 hash of the sentry file.
-            /// </summary>
-            /// <value>The sentry file hash.</value>
-            public byte[]? SentryFileHash { get; set; }
-
-            /// <summary>
-            /// Gets or sets the one-time-password details.
-            /// </summary>
-            /// <value>The one time password details.</value>
-            public OTPDetails OneTimePassword { get; set; }
-
-
-            /// <summary>
-            /// Initializes a new instance of the <see cref="MachineAuthDetails"/> class.
-            /// </summary>
-            public MachineAuthDetails()
-            {
-                OneTimePassword = new OTPDetails();
-            }
-        }
-
-        /// <summary>
-=======
->>>>>>> d064fd28
         /// Gets the SteamID of this client. This value is assigned after a logon attempt has succeeded.
         /// </summary>
         /// <value>The SteamID.</value>
@@ -257,22 +167,6 @@
 
         internal SteamUser()
         {
-<<<<<<< HEAD
-=======
-            dispatchMap = new Dictionary<EMsg, Action<IPacketMsg>>
-            {
-                { EMsg.ClientLogOnResponse, HandleLogOnResponse },
-                { EMsg.ClientLoggedOff, HandleLoggedOff },
-                { EMsg.ClientSessionToken, HandleSessionToken },
-                { EMsg.ClientAccountInfo, HandleAccountInfo },
-                { EMsg.ClientEmailAddrInfo, HandleEmailAddrInfo },
-                { EMsg.ClientWalletInfoUpdate, HandleWalletInfo },
-                { EMsg.ClientRequestWebAPIAuthenticateUserNonceResponse, HandleWebAPIUserNonce },
-                { EMsg.ClientVanityURLChangedNotification, HandleVanityURLChangedNotification },
-                { EMsg.ClientMarketingMessageUpdate2, HandleMarketingMessageUpdate },
-                { EMsg.ClientPlayingSessionState, HandlePlayingSessionState },
-            };
->>>>>>> d064fd28
         }
 
         /// <summary>
