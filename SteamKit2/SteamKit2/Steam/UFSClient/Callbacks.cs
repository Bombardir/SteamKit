﻿/*
 * This file is subject to the terms and conditions defined in
 * file 'license.txt', which is part of this source code package.
 */

using System;
using System.Collections.Generic;
using System.Linq;
using System.Text;
using SteamKit2.Internal;

namespace SteamKit2
{
    public partial class UFSClient
    {
        /// <summary>
        /// This callback is received after attempting to connect to the UFS server.
        /// </summary>
        public sealed class ConnectedCallback : CallbackMsg
        {
            /// <summary>
            /// Gets the result of the connection attempt.
            /// </summary>
            /// <value>The result.</value>
            public EResult Result { get; private set; }


            internal ConnectedCallback( MsgChannelEncryptResult result )
                : this( result.Result )
            {
            }

            internal ConnectedCallback( EResult result )
            {
                this.Result = result;
            }
        }

        /// <summary>
        /// This callback is received when the client is physically disconnected from the UFS server.
        /// </summary>
        public sealed class DisconnectedCallback : CallbackMsg
        {
            /// <summary>
<<<<<<< HEAD
            /// If true, the disconnection was initiated by calling <see cref="CMClient.Disconnect"/>
            /// If false, the disconnection was the cause of something not user-controlled, such as a
            /// network failure or the remote server.
            /// </summary>
            public bool ConsumerInitiated { get; private set; }

            internal DisconnectedCallback( bool consumerInitiated )
            {
                this.ConsumerInitiated = consumerInitiated;
=======
            /// If true, the disconnection was initiated by calling <see cref="UFSClient.Disconnect"/>.
            /// If false, the disconnection was the cause of something not user-controlled, such as a network failure or
            /// a forcible disconnection by the remote server.
            /// </summary>
            public bool UserInitiated { get; private set; }

            internal DisconnectedCallback( bool userInitiated )
            {
                this.UserInitiated = userInitiated;
>>>>>>> 9b9cfd73
            }
        }

        /// <summary>
        /// This callback is returned in response to an attempt to log on to the UFS server through <see cref="UFSClient"/>.
        /// </summary>
        public sealed class LoggedOnCallback : CallbackMsg
        {
            /// <summary>
            /// Gets the result of the logon
            /// </summary>
            public EResult Result { get; private set; }


            internal LoggedOnCallback( JobID jobID, CMsgClientUFSLoginResponse body )
            {
                JobID = jobID;

                Result = ( EResult )body.eresult;
            }


            internal LoggedOnCallback( JobID jobID, EResult result )
            {
                JobID = jobID;

                Result = result;
            }
        }

        /// <summary>
        /// This callback is returned in response to a request to upload a file through <see cref="UFSClient"/>.
        /// </summary>
        public sealed class UploadFileResponseCallback : CallbackMsg
        {
            /// <summary>
            /// Gets the result of the upload request
            /// </summary>
            public EResult Result { get; private set; }

            /// <summary>
            /// Gets whether or not the file upload should proceed over HTTP
            /// </summary>
            public bool UseHttp { get; private set; }

            /// <summary>
            /// Gets whether or not the file upload should proceed over HTTPS
            /// </summary>
            public bool UseHttps { get; private set; }

            /// <summary>
            /// Gets whether or not the file should be encrypted during upload
            /// </summary>
            public bool EncryptFile { get; private set; }

            /// <summary>
            /// Gets the SHA hash of the file to be uploaded
            /// </summary>
            public byte[] ShaHash { get; private set; }

            /// <summary>
            /// Gets the JobID on the UFS server.
            /// </summary>
            public JobID RemoteJobID { get; private set; }


            internal UploadFileResponseCallback( JobID jobID, CMsgClientUFSUploadFileResponse body, JobID remoteJobID )
            {
                JobID = jobID;

                Result = ( EResult )body.eresult;
                UseHttp = body.use_http;
                UseHttps = body.use_https;
                EncryptFile = body.encrypt_file;
                ShaHash = body.sha_file;

                RemoteJobID = remoteJobID;
            }
        }

        /// <summary>
        /// This callback is returned when a file upload through <see cref="UFSClient"/> is completed.
        /// </summary>
        public sealed class UploadFileFinishedCallback : CallbackMsg
        {
            /// <summary>
            /// Gets the result of the file upload
            /// </summary>
            public EResult Result { get; private set; }

            /// <summary>
            /// Gets the SHA hash of the file that was uploaded
            /// </summary>
            public byte[] ShaHash { get; private set; }

            internal UploadFileFinishedCallback( JobID jobID, CMsgClientUFSUploadFileFinished body )
            {
                JobID = jobID;

                Result = (EResult)body.eresult;
                ShaHash = body.sha_file;
            }
        }
    }
}<|MERGE_RESOLUTION|>--- conflicted
+++ resolved
@@ -42,17 +42,6 @@
         public sealed class DisconnectedCallback : CallbackMsg
         {
             /// <summary>
-<<<<<<< HEAD
-            /// If true, the disconnection was initiated by calling <see cref="CMClient.Disconnect"/>
-            /// If false, the disconnection was the cause of something not user-controlled, such as a
-            /// network failure or the remote server.
-            /// </summary>
-            public bool ConsumerInitiated { get; private set; }
-
-            internal DisconnectedCallback( bool consumerInitiated )
-            {
-                this.ConsumerInitiated = consumerInitiated;
-=======
             /// If true, the disconnection was initiated by calling <see cref="UFSClient.Disconnect"/>.
             /// If false, the disconnection was the cause of something not user-controlled, such as a network failure or
             /// a forcible disconnection by the remote server.
@@ -62,7 +51,6 @@
             internal DisconnectedCallback( bool userInitiated )
             {
                 this.UserInitiated = userInitiated;
->>>>>>> 9b9cfd73
             }
         }
 
