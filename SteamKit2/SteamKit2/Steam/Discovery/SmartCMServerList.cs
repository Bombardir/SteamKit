﻿using System;
using System.Collections.Generic;
using System.Collections.ObjectModel;
using System.Diagnostics;
using System.Linq;
using System.Net;
using System.Threading;
using System.Threading.Tasks;

namespace SteamKit2.Discovery
{
    /// <summary>
    /// Currently marked quality of a server. All servers start off as Undetermined.
    /// </summary>
    public enum ServerQuality
    {
        /// <summary>
        /// Known good server.
        /// </summary>
        Good,

        /// <summary>
        /// Known bad server.
        /// </summary>
        Bad
    };

    /// <summary>
    /// Smart list of CM servers.
    /// </summary>
    public class SmartCMServerList
    {
        [DebuggerDisplay("ServerInfo ({EndPoint}, {Protocol}, Bad: {LastBadConnectionDateTimeUtc.HasValue})")]
        class ServerInfo
        {
            public ServerInfo( ServerRecord record )
            {
                Record = record;
            }
            public ServerRecord Record { get; }
            public DateTime LastConnectionTimeUtc { get; set; }
        }

        /// <summary>
        /// Initialize SmartCMServerList with a given server list provider
        /// </summary>
        /// <param name="configuration">The Steam configuration to use.</param>
        /// <exception cref="ArgumentNullException">The configuration object is null.</exception>
        public SmartCMServerList( SteamConfiguration configuration )
        {
            this.configuration = configuration ?? throw new ArgumentNullException(nameof(configuration));
<<<<<<< HEAD
            servers = new Collection<ServerInfo>();
=======

            servers = [];
            listLock = new object();
            BadConnectionMemoryTimeSpan = TimeSpan.FromMinutes( 5 );
>>>>>>> d064fd28
        }

        readonly SteamConfiguration configuration;

        Task? listTask;

        Collection<ServerInfo> servers;

        private void StartFetchingServers()
        {
            lock ( servers )
            {
                // if the server list has been populated, no need to perform any additional work
                if ( servers.Count > 0 )
                {
                    listTask = Task.CompletedTask;
                }
                else if ( listTask == null || listTask.IsFaulted || listTask.IsCanceled )
                {
                    listTask = ResolveServerList();
                }
            }
        }

        private bool WaitForServersFetched()
        {
            StartFetchingServers();

            try
            {
                listTask!.GetAwaiter().GetResult();
                return true;
            }
            catch ( Exception ex )
            {
                DebugWrite( "Failed to retrieve server list: {0}", ex );
            }

            return false;
        }

        private async Task ResolveServerList()
        {
            DebugWrite( "Resolving server list" );

            IEnumerable<ServerRecord> serverList = await configuration.ServerListProvider.FetchServerListAsync().ConfigureAwait( false );
            IReadOnlyCollection<ServerRecord> endpointList = serverList.ToList();

            if ( endpointList.Count == 0 && configuration.AllowDirectoryFetch )
            {
                DebugWrite( "Server list provider had no entries, will query SteamDirectory" );
                endpointList = await SteamDirectory.LoadAsync( configuration, maxNumServers: int.MaxValue, CancellationToken.None ).ConfigureAwait( false );
            }

            if ( endpointList.Count == 0 && configuration.AllowDirectoryFetch )
            {
                DebugWrite( "Could not query SteamDirectory, falling back to cm0" );
                var cm0 = await Dns.GetHostAddressesAsync( "cm0.steampowered.com" ).ConfigureAwait( false );

                endpointList = cm0.Select( ipaddr => ServerRecord.CreateSocketServer( new IPEndPoint(ipaddr, 27017) ) ).ToList();
            }

            DebugWrite( "Resolved {0} servers", endpointList.Count );
            ReplaceList( endpointList );
        }

        /// <summary>
        /// Replace the list with a new list of servers provided to us by the Steam servers.
        /// </summary>
        /// <param name="endpointList">The <see cref="ServerRecord"/>s to use for this <see cref="SmartCMServerList"/>.</param>
        public void ReplaceList( IEnumerable<ServerRecord> endpointList )
        {
            ArgumentNullException.ThrowIfNull( endpointList );

            if ( configuration.CustomServerRecordComparerForOrder != null )
                endpointList = endpointList.Order( configuration.CustomServerRecordComparerForOrder );

            var distinctEndPoints = endpointList.Where( sr => ( sr.ProtocolTypes & ProtocolTypes.Tcp ) != 0 ).Distinct().ToArray();
            var dataCenterHosts = distinctEndPoints.Select( s => s.GetHost() ).Distinct().Take( configuration.MaxCMServerListDatacenterCount ).ToHashSet();

            lock ( servers )
            {
                foreach (var endPoint in distinctEndPoints)
                {
                    if (!dataCenterHosts.Contains( endPoint.GetHost() ))
                        break;

                    AddCore( endPoint );
                }

                configuration.ServerListProvider.UpdateServerListAsync( distinctEndPoints ).GetAwaiter().GetResult();
            }
        }

        private void AddCore( ServerRecord endPoint )
        {
            if (servers.Any(s => s.Record == endPoint))
                return;

            servers.Add( new ServerInfo( endPoint ) );
        }

        internal bool TryMark( EndPoint endPoint, ServerQuality quality )
        {
<<<<<<< HEAD
            return true;
=======
            lock ( listLock )
            {
                ServerInfo[] serverInfos;
                
                if ( quality == ServerQuality.Good )
                {
                    serverInfos = servers.Where( x => x.Record.EndPoint.Equals( endPoint ) && x.Protocol.HasFlagsFast( protocolTypes ) ).ToArray();
                }
                else
                {
                    // If we're marking this server for any failure, mark all endpoints for the host at the same time
                    var host = NetHelpers.ExtractEndpointHost( endPoint ).host;
                    serverInfos = servers.Where( x => x.Record.GetHost().Equals( host )).ToArray();
                }

                if ( serverInfos.Length == 0 )
                {
                    return false;
                }

                foreach ( var serverInfo in serverInfos )
                {
                    MarkServerCore( serverInfo, quality );
                }
                
                return true;
            }
        }

        static void MarkServerCore( ServerInfo serverInfo, ServerQuality quality )
        {
            switch ( quality )
            {
                case ServerQuality.Good:
                {
                    if ( serverInfo.LastBadConnectionTimeUtc.HasValue )
                    {
                        serverInfo.LastBadConnectionTimeUtc = null;
                    }
                    break;
                }

                case ServerQuality.Bad:
                {
                    serverInfo.LastBadConnectionTimeUtc = DateTime.UtcNow;
                    break;
                }

                default:
                    throw new ArgumentOutOfRangeException( nameof( quality ) );
            }
>>>>>>> d064fd28
        }

        /// <summary>
        /// Perform the actual score lookup of the server list and return the candidate
        /// </summary>
        /// <returns>IPEndPoint candidate</returns>
        private ServerRecord? GetNextServerCandidateInternal( ProtocolTypes supportedProtocolTypes )
        {
            lock ( servers )
            {
<<<<<<< HEAD
                var currentTime = DateTime.UtcNow;
                ServerInfo? result = null;

                foreach ( ServerInfo server in servers )
=======
                // ResetOldScores takes a lock internally, however
                // locks are re-entrant on the same thread, so this
                // isn't a problem.
                ResetOldScores();

                var query = 
                    from o in servers.Select((server, index) => new { server, index })
                    let server = o.server
                    let index = o.index
                    where server.Protocol.HasFlagsFast( supportedProtocolTypes )
                    let lastBadConnectionTime = server.LastBadConnectionTimeUtc.GetValueOrDefault()
                    orderby lastBadConnectionTime, index
                    select new { server.Record.EndPoint, server.Protocol };
                var result = query.FirstOrDefault();
                
                if ( result == null )
>>>>>>> d064fd28
                {
                    if ( result == null || server.LastConnectionTimeUtc < result.LastConnectionTimeUtc)
                        result = server;
                }

                if ( result == null )
                    return null;

                result.LastConnectionTimeUtc = currentTime;

                DebugWrite( $"Next server candidate: {result.Record.EndPoint} ({supportedProtocolTypes})" );
                return result.Record;
            }
        }

        /// <summary>
        /// Get the next server in the list.
        /// </summary>
        /// <param name="supportedProtocolTypes">The minimum supported <see cref="ProtocolTypes"/> of the server to return.</param>
        /// <returns>An <see cref="System.Net.IPEndPoint"/>, or null if the list is empty.</returns>
        public ServerRecord? GetNextServerCandidate( ProtocolTypes supportedProtocolTypes )
        {
            if ( !WaitForServersFetched() )
            {
                return null;
            }

            return GetNextServerCandidateInternal( supportedProtocolTypes );
        }

        /// <summary>
        /// Get the next server in the list.
        /// </summary>
        /// <param name="supportedProtocolTypes">The minimum supported <see cref="ProtocolTypes"/> of the server to return.</param>
        /// <returns>An <see cref="System.Net.IPEndPoint"/>, or null if the list is empty.</returns>
        public async Task<ServerRecord?> GetNextServerCandidateAsync( ProtocolTypes supportedProtocolTypes )
        {
            StartFetchingServers();
            await listTask!.ConfigureAwait( false );

            return GetNextServerCandidateInternal( supportedProtocolTypes );
        }

        /// <summary>
        /// Gets the <see cref="System.Net.IPEndPoint"/>s of all servers in the server list.
        /// </summary>
        /// <returns>An <see cref="T:System.Net.IPEndPoint[]"/> array contains the <see cref="System.Net.IPEndPoint"/>s of the servers in the list</returns>
        public ServerRecord[] GetAllEndPoints()
        {
            ServerRecord[] endPoints;

            if ( !WaitForServersFetched() )
            {
<<<<<<< HEAD
                return Array.Empty<ServerRecord>();
=======
                return [];
>>>>>>> d064fd28
            }

            lock ( servers )
            {
                endPoints = servers.Select(s => s.Record).Distinct().ToArray();
            }

            return endPoints;
        }

        static void DebugWrite( string msg, params object[] args )
        {
            DebugLog.WriteLine( "ServerList", msg, args);
        }
    }
}<|MERGE_RESOLUTION|>--- conflicted
+++ resolved
@@ -49,14 +49,7 @@
         public SmartCMServerList( SteamConfiguration configuration )
         {
             this.configuration = configuration ?? throw new ArgumentNullException(nameof(configuration));
-<<<<<<< HEAD
             servers = new Collection<ServerInfo>();
-=======
-
-            servers = [];
-            listLock = new object();
-            BadConnectionMemoryTimeSpan = TimeSpan.FromMinutes( 5 );
->>>>>>> d064fd28
         }
 
         readonly SteamConfiguration configuration;
@@ -161,61 +154,7 @@
 
         internal bool TryMark( EndPoint endPoint, ServerQuality quality )
         {
-<<<<<<< HEAD
             return true;
-=======
-            lock ( listLock )
-            {
-                ServerInfo[] serverInfos;
-                
-                if ( quality == ServerQuality.Good )
-                {
-                    serverInfos = servers.Where( x => x.Record.EndPoint.Equals( endPoint ) && x.Protocol.HasFlagsFast( protocolTypes ) ).ToArray();
-                }
-                else
-                {
-                    // If we're marking this server for any failure, mark all endpoints for the host at the same time
-                    var host = NetHelpers.ExtractEndpointHost( endPoint ).host;
-                    serverInfos = servers.Where( x => x.Record.GetHost().Equals( host )).ToArray();
-                }
-
-                if ( serverInfos.Length == 0 )
-                {
-                    return false;
-                }
-
-                foreach ( var serverInfo in serverInfos )
-                {
-                    MarkServerCore( serverInfo, quality );
-                }
-                
-                return true;
-            }
-        }
-
-        static void MarkServerCore( ServerInfo serverInfo, ServerQuality quality )
-        {
-            switch ( quality )
-            {
-                case ServerQuality.Good:
-                {
-                    if ( serverInfo.LastBadConnectionTimeUtc.HasValue )
-                    {
-                        serverInfo.LastBadConnectionTimeUtc = null;
-                    }
-                    break;
-                }
-
-                case ServerQuality.Bad:
-                {
-                    serverInfo.LastBadConnectionTimeUtc = DateTime.UtcNow;
-                    break;
-                }
-
-                default:
-                    throw new ArgumentOutOfRangeException( nameof( quality ) );
-            }
->>>>>>> d064fd28
         }
 
         /// <summary>
@@ -226,29 +165,10 @@
         {
             lock ( servers )
             {
-<<<<<<< HEAD
                 var currentTime = DateTime.UtcNow;
                 ServerInfo? result = null;
 
                 foreach ( ServerInfo server in servers )
-=======
-                // ResetOldScores takes a lock internally, however
-                // locks are re-entrant on the same thread, so this
-                // isn't a problem.
-                ResetOldScores();
-
-                var query = 
-                    from o in servers.Select((server, index) => new { server, index })
-                    let server = o.server
-                    let index = o.index
-                    where server.Protocol.HasFlagsFast( supportedProtocolTypes )
-                    let lastBadConnectionTime = server.LastBadConnectionTimeUtc.GetValueOrDefault()
-                    orderby lastBadConnectionTime, index
-                    select new { server.Record.EndPoint, server.Protocol };
-                var result = query.FirstOrDefault();
-                
-                if ( result == null )
->>>>>>> d064fd28
                 {
                     if ( result == null || server.LastConnectionTimeUtc < result.LastConnectionTimeUtc)
                         result = server;
@@ -302,11 +222,7 @@
 
             if ( !WaitForServersFetched() )
             {
-<<<<<<< HEAD
                 return Array.Empty<ServerRecord>();
-=======
-                return [];
->>>>>>> d064fd28
             }
 
             lock ( servers )
