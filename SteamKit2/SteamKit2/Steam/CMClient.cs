--- conflicted
+++ resolved
@@ -676,22 +676,18 @@
                 DebugLog.Assert( connection.CurrentEndPoint != null, nameof( CMClient ), "No connection endpoint after connecting - cannot update server list" );
                 Servers.TryMark( connection.CurrentEndPoint, ServerQuality.Good );
                 _isConnected = true;
-                OnClientConnected();
-
-<<<<<<< HEAD
+                
+                try
+                {
+                    OnClientConnected();
+                }
+                catch ( Exception ex )
+                {
+                    DebugLog.WriteLine( nameof(CMClient), "Unhandled exception after connecting: {0}", ex );
+                    Disconnect(userInitiated: false);
+                }
+
                 connectionCancellation?.Cancel();
-=======
-            IsConnected = true;
-
-            try
-            {
-                OnClientConnected();
-            }
-            catch ( Exception ex )
-            {
-                DebugLog.WriteLine( nameof(CMClient), "Unhandled exception after connecting: {0}", ex );
-                Disconnect(userInitiated: false);
->>>>>>> ca1cd889
             }
         }
 
