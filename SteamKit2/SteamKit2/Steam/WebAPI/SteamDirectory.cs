using System;
using System.Collections.Generic;
using System.Globalization;
using System.Net.Http;
using System.Threading;
using System.Threading.Tasks;
using SteamKit2.Discovery;

namespace SteamKit2
{
    /// <summary>
    /// Helper class to load servers from the Steam Directory Web API.
    /// </summary>
    public static class SteamDirectory
    {
        /// <summary>
        /// Load a list of servers from the Steam Directory.
        /// </summary>
        /// <param name="configuration">Configuration Object</param>
        /// <returns>A <see cref="System.Threading.Tasks.Task"/> with the Result set to an enumerable list of <see cref="ServerRecord"/>s.</returns>
        public static Task<IReadOnlyCollection<ServerRecord>> LoadAsync( SteamConfiguration configuration )
            => LoadCoreAsync( configuration, null, CancellationToken.None );

        /// <summary>
        /// Load a list of servers from the Steam Directory.
        /// </summary>
        /// <param name="configuration">Configuration Object</param>
        /// <param name="cancellationToken">Cancellation Token</param>
        /// <returns>A <see cref="System.Threading.Tasks.Task"/> with the Result set to an enumerable list of <see cref="ServerRecord"/>s.</returns>
        public static Task<IReadOnlyCollection<ServerRecord>> LoadAsync( SteamConfiguration configuration, CancellationToken cancellationToken )
            => LoadCoreAsync( configuration, null, cancellationToken );

        /// <summary>
        /// Load a list of servers from the Steam Directory.
        /// </summary>
        /// <param name="configuration">Configuration Object</param>
        /// <param name="maxNumServers">Max number of servers to return. The API will typically return this number per server type (socket and websocket).</param>
        /// <param name="cancellationToken">Cancellation Token</param>
        /// <returns>A <see cref="System.Threading.Tasks.Task"/> with the Result set to an enumerable list of <see cref="ServerRecord"/>s.</returns>
        public static Task<IReadOnlyCollection<ServerRecord>> LoadAsync( SteamConfiguration configuration, int maxNumServers, CancellationToken cancellationToken )
            => LoadCoreAsync( configuration, maxNumServers, cancellationToken );

        static async Task<IReadOnlyCollection<ServerRecord>> LoadCoreAsync( SteamConfiguration configuration, int? maxNumServers, CancellationToken cancellationToken )
        {
            if ( configuration == null )
            {
                throw new ArgumentNullException( nameof(configuration) );
            }

            var directory = configuration.GetAsyncWebAPIInterface( "ISteamDirectory" );
            var args = new Dictionary<string, string>
            {
                ["cellid"] = configuration.CellID.ToString( CultureInfo.InvariantCulture )
            };

            if ( maxNumServers.HasValue )
            {
                args[ "maxcount" ] = maxNumServers.Value.ToString( CultureInfo.InvariantCulture );
            }

            cancellationToken.ThrowIfCancellationRequested();

            var response = await directory.CallAsync( HttpMethod.Get, "GetCMList", version: 1, args: args ).ConfigureAwait( false );

            var result = ( EResult )response[ "result" ].AsInteger( ( int )EResult.Invalid );
            if ( result != EResult.OK )
            {
                throw new InvalidOperationException( string.Format( "Steam Web API returned EResult.{0}", result ) );
            }

            var socketList = response[ "serverlist" ];
            var websocketList = response[ "serverlist_websockets" ];

            cancellationToken.ThrowIfCancellationRequested();

            var serverRecords = new List<ServerRecord>( capacity: socketList.Children.Count + websocketList.Children.Count );

            foreach ( var child in socketList.Children )
            {
                if ( !NetHelpers.TryParseIPEndPoint( child.Value, out var endpoint ) )
                {
<<<<<<< HEAD
                    if ( !ServerRecord.TryCreateSocketServer( child.Value, out var record ))
                    {
                        continue;
                    }

                    serverRecords.Add( record );
=======
                    continue;
>>>>>>> c26ac898
                }

                serverRecords.Add( ServerRecord.CreateSocketServer( endpoint ) );
            }

            foreach ( var child in websocketList.Children )
            {
                serverRecords.Add( ServerRecord.CreateWebSocketServer( child.Value ) );
            }

            return serverRecords.AsReadOnly();
        }
    }
}<|MERGE_RESOLUTION|>--- conflicted
+++ resolved
@@ -75,24 +75,15 @@
 
             var serverRecords = new List<ServerRecord>( capacity: socketList.Children.Count + websocketList.Children.Count );
 
-            foreach ( var child in socketList.Children )
-            {
-                if ( !NetHelpers.TryParseIPEndPoint( child.Value, out var endpoint ) )
+                foreach ( var child in socketList.Children )
                 {
-<<<<<<< HEAD
                     if ( !ServerRecord.TryCreateSocketServer( child.Value, out var record ))
                     {
                         continue;
                     }
 
                     serverRecords.Add( record );
-=======
-                    continue;
->>>>>>> c26ac898
                 }
-
-                serverRecords.Add( ServerRecord.CreateSocketServer( endpoint ) );
-            }
 
             foreach ( var child in websocketList.Children )
             {
