--- conflicted
+++ resolved
@@ -8,11 +8,9 @@
 //------------------------------------------------------------------------------
 #pragma warning disable 1591
 
-<<<<<<< HEAD
+// Option: missing-value detection (*Specified/ShouldSerialize*/Reset*) enabled
+    
 // Option: light framework (CF/Silverlight) enabled
-=======
-// Option: missing-value detection (*Specified/ShouldSerialize*/Reset*) enabled
->>>>>>> 332b58c0
     
 // Generated from: network_connection.proto
 // Note: requires additional types generated from: google/protobuf/descriptor.proto
