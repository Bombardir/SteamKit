--- conflicted
+++ resolved
@@ -1,295 +1,286 @@
-﻿/*
- * This file is subject to the terms and conditions defined in
- * file 'license.txt', which is part of this source code package.
- */
-
-
-using System;
-using System.IO;
-using ProtoBuf;
-using SteamKit2.Internal;
-using CMsgProtoBufHeader = SteamKit2.GC.Internal.CMsgProtoBufHeader;
-using MsgGCHdr = SteamKit2.Internal.MsgGCHdr;
-using MsgGCHdrProtoBuf = SteamKit2.Internal.MsgGCHdrProtoBuf;
-
-namespace SteamKit2.GC
-{
-    /// <summary>
-    /// Represents a protobuf backed game coordinator message.
-    /// </summary>
-    /// <typeparam name="TBody">The body type of this message.</typeparam>
-    public sealed class ClientGCMsgProtobuf<TBody> : GCMsgBase<MsgGCHdrProtoBuf>
-        where TBody : IExtensible, new()
-    {
-        /// <summary>
-        /// Gets a value indicating whether this gc message is protobuf backed.
-        /// Client messages of this type are always protobuf backed.
-        /// </summary>
-        /// <value>
-        /// 	<c>true</c> if this instance is protobuf backed; otherwise, <c>false</c>.
-        /// </value>
-        public override bool IsProto => true;
-        /// <summary>
-        /// Gets the network message type of this gc message.
-        /// </summary>
-        /// <value>
-        /// The network message type.
-        /// </value>
-        public override uint MsgType => Header.Msg;
-
-        /// <summary>
-        /// Gets or sets the target job id for this gc message.
-        /// </summary>
-        /// <value>
-        /// The target job id.
-        /// </value>
-        public override JobID TargetJobID
-        {
-            get => ProtoHeader.job_id_target;
-            set => ProtoHeader.job_id_target = value ?? throw new ArgumentNullException( nameof(value) );
-        }
-        /// <summary>
-        /// Gets or sets the source job id for this gc message.
-        /// </summary>
-        /// <value>
-        /// The source job id.
-        /// </value>
-        public override JobID SourceJobID
-        {
-            get => ProtoHeader.job_id_source;
-            set => ProtoHeader.job_id_source = value ?? throw new ArgumentNullException( nameof(value) );
-        }
-
-
-        /// <summary>
-        /// Shorthand accessor for the protobuf header.
-        /// </summary>
-        public CMsgProtoBufHeader ProtoHeader => Header.Proto;
-
-        /// <summary>
-        /// Gets the body structure of this message.
-        /// </summary>
-        public TBody Body { get; private set; }
-
-
-        /// <summary>
-        /// Initializes a new instance of the <see cref="ClientGCMsgProtobuf&lt;BodyType&gt;"/> class.
-        /// This is a client send constructor.
-        /// </summary>
-        /// <param name="eMsg">The network message type this gc message represents.</param>
-        /// <param name="payloadReserve">The number of bytes to initialize the payload capacity to.</param>
-        public ClientGCMsgProtobuf( uint eMsg, int payloadReserve = 64 )
-            : base()
-        {
-            Body = new TBody();
-
-            // set our emsg
-            Header.Msg = eMsg;
-        }
-
-        /// <summary>
-        /// Initializes a new instance of the <see cref="ClientGCMsgProtobuf&lt;BodyType&gt;"/> class.
-        /// This a reply constructor.
-        /// </summary>
-        /// <param name="eMsg">The network message type this gc message represents.</param>
-        /// <param name="msg">The message that this instance is a reply for.</param>
-        /// <param name="payloadReserve">The number of bytes to initialize the payload capacity to.</param>
-        public ClientGCMsgProtobuf( uint eMsg, GCMsgBase<MsgGCHdrProtoBuf> msg, int payloadReserve = 64 )
-            : this( eMsg, payloadReserve )
-        {
-            ArgumentNullException.ThrowIfNull( msg );
-
-            // our target is where the message came from
-            Header.Proto.job_id_target = msg.Header.Proto.job_id_source;
-        }
-
-        /// <summary>
-        /// Initializes a new instance of the <see cref="ClientGCMsgProtobuf&lt;BodyType&gt;"/> class.
-        /// This is a recieve constructor.
-        /// </summary>
-        /// <param name="msg">The packet message to build this gc message from.</param>
-        public ClientGCMsgProtobuf( IPacketGCMsg msg )
-            : this( msg.GetMsgTypeWithNullCheck( nameof(msg) ) )
-        {
-            DebugLog.Assert( msg.IsProto, "ClientGCMsgProtobuf", "ClientGCMsgProtobuf used for non-proto message!" );
-
-            Deserialize( msg.GetData() );
-        }
-
-        /// <summary>
-        /// Serializes this gc message instance to a byte array.
-        /// </summary>
-        /// <returns>
-        /// Data representing a gc message.
-        /// </returns>
-        public override byte[] Serialize()
-        {
-<<<<<<< HEAD
-            using MemoryStream ms = new SharedArrayMemoryStream();
-
-=======
-            using MemoryStream ms = new MemoryStream();
->>>>>>> d064fd28
-            Header.Serialize( ms );
-            Serializer.Serialize( ms, Body );
-            Payload.WriteTo( ms );
-
-            return ms.ToArray();
-        }
-        /// <summary>
-        /// Initializes this gc message by deserializing the specified data.
-        /// </summary>
-        /// <param name="data">The data representing a gc message.</param>
-        public override void Deserialize( byte[] data )
-        {
-            ArgumentNullException.ThrowIfNull( data );
-
-            using MemoryStream ms = new MemoryStream( data );
-            Header.Deserialize( ms );
-            Body = Serializer.Deserialize<TBody>( ms );
-
-            // the rest of the data is the payload
-            int payloadOffset = ( int )ms.Position;
-            int payloadLen = ( int )( ms.Length - ms.Position );
-
-            Payload.Write( data, payloadOffset, payloadLen );
-        }
-    }
-
-    /// <summary>
-    /// Represents a struct backed game coordinator message.
-    /// </summary>
-    /// <typeparam name="TBody">The body type of this message.</typeparam>
-    public sealed class ClientGCMsg<TBody> : GCMsgBase<MsgGCHdr>
-        where TBody : IGCSerializableMessage, new()
-    {
-        /// <summary>
-        /// Gets a value indicating whether this gc message is protobuf backed.
-        /// </summary>
-        /// <value>
-        /// 	<c>true</c> if this instance is protobuf backed; otherwise, <c>false</c>.
-        /// </value>
-        public override bool IsProto => false;
-
-        readonly uint msgType;
-        /// <summary>
-        /// Gets the network message type of this gc message.
-        /// </summary>
-        /// <value>
-        /// The network message type.
-        /// </value>
-        public override uint MsgType => msgType;
-
-        /// <summary>
-        /// Gets or sets the target job id for this gc message.
-        /// </summary>
-        /// <value>
-        /// The target job id.
-        /// </value>
-        public override JobID TargetJobID
-        {
-            get => Header.TargetJobID;
-            set => Header.TargetJobID = value ?? throw new ArgumentNullException( nameof(value) );
-        }
-        /// <summary>
-        /// Gets or sets the source job id for this gc message.
-        /// </summary>
-        /// <value>
-        /// The source job id.
-        /// </value>
-        public override JobID SourceJobID
-        {
-            get => Header.SourceJobID;
-            set => Header.SourceJobID = value ?? throw new ArgumentNullException( nameof(value) );
-        }
-
-
-        /// <summary>
-        /// Gets the body structure of this message.
-        /// </summary>
-        public TBody Body { get; }
-
-
-        /// <summary>
-        /// Initializes a new instance of the <see cref="ClientGCMsg&lt;BodyType&gt;"/> class.
-        /// This is a client send constructor.
-        /// </summary>
-        /// <param name="payloadReserve">The number of bytes to initialize the payload capacity to.</param>
-        public ClientGCMsg( int payloadReserve = 64 )
-            : base()
-        {
-            Body = new TBody();
-
-            // assign our emsg
-            msgType = Body.GetEMsg();
-        }
-
-        /// <summary>
-        /// Initializes a new instance of the <see cref="ClientGCMsg&lt;BodyType&gt;"/> class.
-        /// This a reply constructor.
-        /// </summary>
-        /// <param name="msg">The message that this instance is a reply for.</param>
-        /// <param name="payloadReserve">The number of bytes to initialize the payload capacity to.</param>
-        public ClientGCMsg( GCMsgBase<MsgGCHdr> msg, int payloadReserve = 64 )
-            : this( payloadReserve )
-        {
-            ArgumentNullException.ThrowIfNull( msg );
-
-            // our target is where the message came from
-            Header.TargetJobID = msg.Header.SourceJobID;
-        }
-
-        /// <summary>
-        /// Initializes a new instance of the <see cref="ClientGCMsg&lt;BodyType&gt;"/> class.
-        /// This is a recieve constructor.
-        /// </summary>
-        /// <param name="msg">The packet message to build this gc message from.</param>
-        public ClientGCMsg( IPacketGCMsg msg )
-            : this()
-        {
-            ArgumentNullException.ThrowIfNull( msg );
-
-            DebugLog.Assert( !msg.IsProto, "ClientGCMsg", "ClientGCMsg used for proto message!" );
-
-            Deserialize( msg.GetData() );
-        }
-
-        /// <summary>
-        /// Serializes this gc message instance to a byte array.
-        /// </summary>
-        /// <returns>
-        /// Data representing a client message.
-        /// </returns>
-        public override byte[] Serialize()
-        {
-<<<<<<< HEAD
-            using MemoryStream ms = new SharedArrayMemoryStream();
-=======
-            using MemoryStream ms = new MemoryStream();
->>>>>>> d064fd28
-            Header.Serialize( ms );
-            Body.Serialize( ms );
-            Payload.WriteTo( ms );
-
-            return ms.ToArray();
-        }
-        /// <summary>
-        /// Initializes this gc message by deserializing the specified data.
-        /// </summary>
-        /// <param name="data">The data representing a client message.</param>
-        public override void Deserialize( byte[] data )
-        {
-            ArgumentNullException.ThrowIfNull( data );
-
-            using MemoryStream ms = new MemoryStream( data );
-            Header.Deserialize( ms );
-            Body.Deserialize( ms );
-
-            // the rest of the data is the payload
-            int payloadOffset = ( int )ms.Position;
-            int payloadLen = ( int )( ms.Length - ms.Position );
-
-            Payload.Write( data, payloadOffset, payloadLen );
-        }
-    }
-}
+﻿/*
+ * This file is subject to the terms and conditions defined in
+ * file 'license.txt', which is part of this source code package.
+ */
+
+
+using System;
+using System.IO;
+using ProtoBuf;
+using SteamKit2.Internal;
+using CMsgProtoBufHeader = SteamKit2.GC.Internal.CMsgProtoBufHeader;
+using MsgGCHdr = SteamKit2.Internal.MsgGCHdr;
+using MsgGCHdrProtoBuf = SteamKit2.Internal.MsgGCHdrProtoBuf;
+
+namespace SteamKit2.GC
+{
+    /// <summary>
+    /// Represents a protobuf backed game coordinator message.
+    /// </summary>
+    /// <typeparam name="TBody">The body type of this message.</typeparam>
+    public sealed class ClientGCMsgProtobuf<TBody> : GCMsgBase<MsgGCHdrProtoBuf>
+        where TBody : IExtensible, new()
+    {
+        /// <summary>
+        /// Gets a value indicating whether this gc message is protobuf backed.
+        /// Client messages of this type are always protobuf backed.
+        /// </summary>
+        /// <value>
+        /// 	<c>true</c> if this instance is protobuf backed; otherwise, <c>false</c>.
+        /// </value>
+        public override bool IsProto => true;
+        /// <summary>
+        /// Gets the network message type of this gc message.
+        /// </summary>
+        /// <value>
+        /// The network message type.
+        /// </value>
+        public override uint MsgType => Header.Msg;
+
+        /// <summary>
+        /// Gets or sets the target job id for this gc message.
+        /// </summary>
+        /// <value>
+        /// The target job id.
+        /// </value>
+        public override JobID TargetJobID
+        {
+            get => ProtoHeader.job_id_target;
+            set => ProtoHeader.job_id_target = value ?? throw new ArgumentNullException( nameof(value) );
+        }
+        /// <summary>
+        /// Gets or sets the source job id for this gc message.
+        /// </summary>
+        /// <value>
+        /// The source job id.
+        /// </value>
+        public override JobID SourceJobID
+        {
+            get => ProtoHeader.job_id_source;
+            set => ProtoHeader.job_id_source = value ?? throw new ArgumentNullException( nameof(value) );
+        }
+
+
+        /// <summary>
+        /// Shorthand accessor for the protobuf header.
+        /// </summary>
+        public CMsgProtoBufHeader ProtoHeader => Header.Proto;
+
+        /// <summary>
+        /// Gets the body structure of this message.
+        /// </summary>
+        public TBody Body { get; private set; }
+
+
+        /// <summary>
+        /// Initializes a new instance of the <see cref="ClientGCMsgProtobuf&lt;BodyType&gt;"/> class.
+        /// This is a client send constructor.
+        /// </summary>
+        /// <param name="eMsg">The network message type this gc message represents.</param>
+        /// <param name="payloadReserve">The number of bytes to initialize the payload capacity to.</param>
+        public ClientGCMsgProtobuf( uint eMsg, int payloadReserve = 64 )
+            : base()
+        {
+            Body = new TBody();
+
+            // set our emsg
+            Header.Msg = eMsg;
+        }
+
+        /// <summary>
+        /// Initializes a new instance of the <see cref="ClientGCMsgProtobuf&lt;BodyType&gt;"/> class.
+        /// This a reply constructor.
+        /// </summary>
+        /// <param name="eMsg">The network message type this gc message represents.</param>
+        /// <param name="msg">The message that this instance is a reply for.</param>
+        /// <param name="payloadReserve">The number of bytes to initialize the payload capacity to.</param>
+        public ClientGCMsgProtobuf( uint eMsg, GCMsgBase<MsgGCHdrProtoBuf> msg, int payloadReserve = 64 )
+            : this( eMsg, payloadReserve )
+        {
+            ArgumentNullException.ThrowIfNull( msg );
+
+            // our target is where the message came from
+            Header.Proto.job_id_target = msg.Header.Proto.job_id_source;
+        }
+
+        /// <summary>
+        /// Initializes a new instance of the <see cref="ClientGCMsgProtobuf&lt;BodyType&gt;"/> class.
+        /// This is a recieve constructor.
+        /// </summary>
+        /// <param name="msg">The packet message to build this gc message from.</param>
+        public ClientGCMsgProtobuf( IPacketGCMsg msg )
+            : this( msg.GetMsgTypeWithNullCheck( nameof(msg) ) )
+        {
+            DebugLog.Assert( msg.IsProto, "ClientGCMsgProtobuf", "ClientGCMsgProtobuf used for non-proto message!" );
+
+            Deserialize( msg.GetData() );
+        }
+
+        /// <summary>
+        /// Serializes this gc message instance to a byte array.
+        /// </summary>
+        /// <returns>
+        /// Data representing a gc message.
+        /// </returns>
+        public override byte[] Serialize()
+        {
+            using MemoryStream ms = new MemoryStream();
+            Header.Serialize( ms );
+            Serializer.Serialize( ms, Body );
+            Payload.WriteTo( ms );
+
+            return ms.ToArray();
+        }
+        /// <summary>
+        /// Initializes this gc message by deserializing the specified data.
+        /// </summary>
+        /// <param name="data">The data representing a gc message.</param>
+        public override void Deserialize( byte[] data )
+        {
+            ArgumentNullException.ThrowIfNull( data );
+
+            using MemoryStream ms = new MemoryStream( data );
+            Header.Deserialize( ms );
+            Body = Serializer.Deserialize<TBody>( ms );
+
+            // the rest of the data is the payload
+            int payloadOffset = ( int )ms.Position;
+            int payloadLen = ( int )( ms.Length - ms.Position );
+
+            Payload.Write( data, payloadOffset, payloadLen );
+        }
+    }
+
+    /// <summary>
+    /// Represents a struct backed game coordinator message.
+    /// </summary>
+    /// <typeparam name="TBody">The body type of this message.</typeparam>
+    public sealed class ClientGCMsg<TBody> : GCMsgBase<MsgGCHdr>
+        where TBody : IGCSerializableMessage, new()
+    {
+        /// <summary>
+        /// Gets a value indicating whether this gc message is protobuf backed.
+        /// </summary>
+        /// <value>
+        /// 	<c>true</c> if this instance is protobuf backed; otherwise, <c>false</c>.
+        /// </value>
+        public override bool IsProto => false;
+
+        readonly uint msgType;
+        /// <summary>
+        /// Gets the network message type of this gc message.
+        /// </summary>
+        /// <value>
+        /// The network message type.
+        /// </value>
+        public override uint MsgType => msgType;
+
+        /// <summary>
+        /// Gets or sets the target job id for this gc message.
+        /// </summary>
+        /// <value>
+        /// The target job id.
+        /// </value>
+        public override JobID TargetJobID
+        {
+            get => Header.TargetJobID;
+            set => Header.TargetJobID = value ?? throw new ArgumentNullException( nameof(value) );
+        }
+        /// <summary>
+        /// Gets or sets the source job id for this gc message.
+        /// </summary>
+        /// <value>
+        /// The source job id.
+        /// </value>
+        public override JobID SourceJobID
+        {
+            get => Header.SourceJobID;
+            set => Header.SourceJobID = value ?? throw new ArgumentNullException( nameof(value) );
+        }
+
+
+        /// <summary>
+        /// Gets the body structure of this message.
+        /// </summary>
+        public TBody Body { get; }
+
+
+        /// <summary>
+        /// Initializes a new instance of the <see cref="ClientGCMsg&lt;BodyType&gt;"/> class.
+        /// This is a client send constructor.
+        /// </summary>
+        /// <param name="payloadReserve">The number of bytes to initialize the payload capacity to.</param>
+        public ClientGCMsg( int payloadReserve = 64 )
+            : base( payloadReserve )
+        {
+            Body = new TBody();
+
+            // assign our emsg
+            msgType = Body.GetEMsg();
+        }
+
+        /// <summary>
+        /// Initializes a new instance of the <see cref="ClientGCMsg&lt;BodyType&gt;"/> class.
+        /// This a reply constructor.
+        /// </summary>
+        /// <param name="msg">The message that this instance is a reply for.</param>
+        /// <param name="payloadReserve">The number of bytes to initialize the payload capacity to.</param>
+        public ClientGCMsg( GCMsgBase<MsgGCHdr> msg, int payloadReserve = 64 )
+            : this( payloadReserve )
+        {
+            ArgumentNullException.ThrowIfNull( msg );
+
+            // our target is where the message came from
+            Header.TargetJobID = msg.Header.SourceJobID;
+        }
+
+        /// <summary>
+        /// Initializes a new instance of the <see cref="ClientGCMsg&lt;BodyType&gt;"/> class.
+        /// This is a recieve constructor.
+        /// </summary>
+        /// <param name="msg">The packet message to build this gc message from.</param>
+        public ClientGCMsg( IPacketGCMsg msg )
+            : this()
+        {
+            ArgumentNullException.ThrowIfNull( msg );
+
+            DebugLog.Assert( !msg.IsProto, "ClientGCMsg", "ClientGCMsg used for proto message!" );
+
+            Deserialize( msg.GetData() );
+        }
+
+        /// <summary>
+        /// Serializes this gc message instance to a byte array.
+        /// </summary>
+        /// <returns>
+        /// Data representing a client message.
+        /// </returns>
+        public override byte[] Serialize()
+        {
+            using MemoryStream ms = new MemoryStream();
+            Header.Serialize( ms );
+            Body.Serialize( ms );
+            Payload.WriteTo( ms );
+
+            return ms.ToArray();
+        }
+        /// <summary>
+        /// Initializes this gc message by deserializing the specified data.
+        /// </summary>
+        /// <param name="data">The data representing a client message.</param>
+        public override void Deserialize( byte[] data )
+        {
+            ArgumentNullException.ThrowIfNull( data );
+
+            using MemoryStream ms = new MemoryStream( data );
+            Header.Deserialize( ms );
+            Body.Deserialize( ms );
+
+            // the rest of the data is the payload
+            int payloadOffset = ( int )ms.Position;
+            int payloadLen = ( int )( ms.Length - ms.Position );
+
+            Payload.Write( data, payloadOffset, payloadLen );
+        }
+    }
+}