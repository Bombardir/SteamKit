--- conflicted
+++ resolved
@@ -1,11 +1,7 @@
 <Project Sdk="Microsoft.NET.Sdk">
 
   <PropertyGroup>
-<<<<<<< HEAD
-    <TargetFrameworks>net7.0</TargetFrameworks>
-=======
     <TargetFramework>net8.0</TargetFramework>
->>>>>>> d064fd28
     <AssemblyOriginatorKeyFile>..\..\SteamKit.snk</AssemblyOriginatorKeyFile>
     <SignAssembly>true</SignAssembly>
     <Description>.NET library that aims to interoperate with the Steam network.</Description>
