--- conflicted
+++ resolved
@@ -1,493 +1,484 @@
-﻿/*
- * This file is subject to the terms and conditions defined in
- * file 'license.txt', which is part of this source code package.
- */
-
-using System;
-using System.Collections.Generic;
-using System.IO;
-using System.IO.Hashing;
-using System.Linq;
-using System.Security.Cryptography;
-using System.Text;
-using ProtoBuf;
-using SteamKit2.Internal;
-
-namespace SteamKit2
-{
-    /// <summary>
-    /// Represents a Steam3 depot manifest.
-    /// </summary>
-    public sealed class DepotManifest
-    {
-        // Mono is nuts and has '/' for both dirchar and altdirchar, going against the lore
-        private static char altDirChar = (Path.DirectorySeparatorChar == '\\') ? '/' : '\\';
-
-        private const int PROTOBUF_PAYLOAD_MAGIC = 0x71F617D0;
-        private const int PROTOBUF_METADATA_MAGIC = 0x1F4812BE;
-        private const int PROTOBUF_SIGNATURE_MAGIC = 0x1B81B817;
-        private const int PROTOBUF_ENDOFMANIFEST_MAGIC = 0x32C415AB;
-
-        /// <summary>
-        /// Represents a single chunk within a file.
-        /// </summary>
-        public class ChunkData
-        {
-            /// <summary>
-            /// Gets or sets the SHA-1 hash chunk id.
-            /// </summary>
-            public byte[]? ChunkID { get; set; }
-            /// <summary>
-            /// Gets or sets the expected Adler32 checksum of this chunk.
-            /// </summary>
-            public byte[]? Checksum { get; set; }
-            /// <summary>
-            /// Gets or sets the chunk offset.
-            /// </summary>
-            public ulong Offset { get; set; }
-
-            /// <summary>
-            /// Gets or sets the compressed length of this chunk.
-            /// </summary>
-            public uint CompressedLength { get; set; }
-            /// <summary>
-            /// Gets or sets the decompressed length of this chunk.
-            /// </summary>
-            public uint UncompressedLength { get; set; }
-
-
-            /// <summary>
-            /// Initializes a new instance of the <see cref="ChunkData"/> class.
-            /// </summary>
-            public ChunkData()
-            {
-            }
-
-            internal ChunkData( byte[] id, byte[] checksum, ulong offset, uint comp_length, uint uncomp_length )
-            {
-                this.ChunkID = id;
-                this.Checksum = checksum;
-                this.Offset = offset;
-
-                this.CompressedLength = comp_length;
-                this.UncompressedLength = uncomp_length;
-            }
-        }
-
-        /// <summary>
-        /// Represents a single file within a manifest.
-        /// </summary>
-        public class FileData
-        {
-            /// <summary>
-            /// Gets the name of the file.
-            /// </summary>
-            public string FileName { get; internal set; }
-            /// <summary>
-            /// Gets SHA-1 hash of this file's name.
-            /// </summary>
-            public byte[] FileNameHash { get; internal set; }
-            /// <summary>
-            /// Gets the chunks that this file is composed of.
-            /// </summary>
-            public List<ChunkData> Chunks { get; private set; }
-
-            /// <summary>
-            /// Gets the file flags
-            /// </summary>
-            public EDepotFileFlag Flags { get; private set; }
-
-            /// <summary>
-            /// Gets the total size of this file.
-            /// </summary>
-            public ulong TotalSize { get; private set; }
-            /// <summary>
-            /// Gets SHA-1 hash of this file.
-            /// </summary>
-            public byte[] FileHash { get; private set; }
-            /// <summary>
-            /// Gets symlink target of this file.
-            /// </summary>
-            public string LinkTarget { get; private set; }
-
-
-            internal FileData(string filename, byte[] filenameHash, EDepotFileFlag flag, ulong size, byte[] hash, string linkTarget, bool encrypted, int numChunks)
-            {
-                if (encrypted)
-                {
-                    this.FileName = filename;
-                }
-                else
-                {
-                    this.FileName = filename.Replace(altDirChar, Path.DirectorySeparatorChar);
-                }
-
-                this.FileNameHash = filenameHash;
-                this.Flags = flag;
-                this.TotalSize = size;
-                this.FileHash = hash;
-                this.Chunks = new List<ChunkData>( numChunks );
-                this.LinkTarget = linkTarget;
-            }
-        }
-
-        /// <summary>
-        /// Gets the list of files within this manifest.
-        /// </summary>
-        public List<FileData>? Files { get; private set; }
-        /// <summary>
-        /// Gets a value indicating whether filenames within this depot are encrypted.
-        /// </summary>
-        /// <value>
-        ///   <c>true</c> if the filenames are encrypted; otherwise, <c>false</c>.
-        /// </value>
-        public bool FilenamesEncrypted { get; private set; }
-        /// <summary>
-        /// Gets the depot id.
-        /// </summary>
-        public uint DepotID { get; private set; }
-        /// <summary>
-        /// Gets the manifest id.
-        /// </summary>
-        public ulong ManifestGID { get; private set; }
-        /// <summary>
-        /// Gets the depot creation time.
-        /// </summary>
-        public DateTime CreationTime { get; private set; }
-        /// <summary>
-        /// Gets the total uncompressed size of all files in this depot.
-        /// </summary>
-        public ulong TotalUncompressedSize { get; private set; }
-        /// <summary>
-        /// Gets the total compressed size of all files in this depot.
-        /// </summary>
-        public ulong TotalCompressedSize { get; private set; }
-        /// <summary>
-        /// Gets CRC-32 checksum of encrypted manifest payload.
-        /// </summary>
-        public uint EncryptedCRC { get; private set; }
-
-
-        internal DepotManifest(byte[] data)
-        {
-            InternalDeserialize(data);
-        }
-
-        /// <summary>
-        /// Initializes a new instance of the <see cref="DepotManifest"/> class.
-        /// Depot manifests may come from the Steam CDN or from Steam/depotcache/ manifest files.
-        /// </summary>
-        /// <param name="data">Raw depot manifest data to deserialize.</param>
-        /// <exception cref="InvalidDataException">Thrown if the given data is not something recognizable.</exception>
-        public static DepotManifest Deserialize(byte[] data) => new(data);
-
-        /// <summary>
-        /// Attempts to decrypts file names with the given encryption key.
-        /// </summary>
-        /// <param name="encryptionKey">The encryption key.</param>
-        /// <returns><c>true</c> if the file names were successfully decrypted; otherwise, <c>false</c>.</returns>
-        public bool DecryptFilenames(byte[] encryptionKey)
-        {
-            if (!FilenamesEncrypted)
-            {
-                return true;
-            }
-
-            DebugLog.Assert( Files != null, nameof( DepotManifest ), "Files was null when attempting to decrypt filenames." );
-
-            foreach (var file in Files)
-            {
-                byte[] enc_filename = Convert.FromBase64String(file.FileName);
-                byte[] filename;
-                try
-                {
-                    filename = CryptoHelper.SymmetricDecrypt(enc_filename, encryptionKey);
-                }
-                catch (Exception)
-                {
-                    return false;
-                }
-
-                file.FileName = Encoding.UTF8.GetString( filename ).TrimEnd( '\0' ).Replace(altDirChar, Path.DirectorySeparatorChar);
-            }
-
-            // Sort file entries alphabetically because that's what Steam does
-            // TODO: Doesn't match Steam sorting if there are non-ASCII names present
-            Files.Sort( ( f1, f2 ) => StringComparer.OrdinalIgnoreCase.Compare( f1.FileName, f2.FileName ) );
-
-            FilenamesEncrypted = false;
-            return true;
-        }
-
-        /// <summary>
-        /// Serializes depot manifest and saves the output to a file.
-        /// </summary>
-        /// <param name="filename">Output file name.</param>
-        /// <returns><c>true</c> if serialization was successful; otherwise, <c>false</c>.</returns>
-        public bool SaveToFile( string filename )
-        {
-            using var fs = File.Open( filename, FileMode.Create );
-            using var bw = new BinaryWriter( fs );
-            var data = Serialize();
-            if ( data != null )
-            {
-                bw.Write( data );
-                return true;
-            }
-
-            return false;
-        }
-
-        /// <summary>
-        /// Loads binary manifest from a file and deserializes it.
-        /// </summary>
-        /// <param name="filename">Input file name.</param>
-        /// <returns><c>DepotManifest</c> object if deserialization was successful; otherwise, <c>null</c>.</returns>
-        public static DepotManifest? LoadFromFile( string filename )
-        {
-            if ( !File.Exists( filename ) )
-                return null;
-
-<<<<<<< HEAD
-            using ( var fs = File.Open( filename, FileMode.Open ) )
-            using ( var ms = new SharedArrayMemoryStream() )
-            {
-                fs.CopyTo( ms );
-                return Deserialize( ms.ToArray() );
-            }
-=======
-            using var fs = File.Open( filename, FileMode.Open );
-            using var ms = new MemoryStream();
-            fs.CopyTo( ms );
-            return Deserialize( ms.ToArray() );
->>>>>>> d064fd28
-        }
-
-        void InternalDeserialize(byte[] data)
-        {
-            ContentManifestPayload? payload = null;
-            ContentManifestMetadata? metadata = null;
-            ContentManifestSignature? signature = null;
-
-            using ( var ms = new MemoryStream( data ) )
-            using ( var br = new BinaryReader( ms ) )
-            {
-                while ( ( ms.Length - ms.Position ) > 0 )
-                {
-                    uint magic = br.ReadUInt32();
-
-                    switch ( magic )
-                    {
-                        case Steam3Manifest.MAGIC:
-                            ms.Seek(-4, SeekOrigin.Current);
-                            Steam3Manifest binaryManifest = new Steam3Manifest( br );
-                            ParseBinaryManifest( binaryManifest );
-
-                            uint marker = br.ReadUInt32();
-                            if ( marker != magic )
-                                throw new InvalidDataException( "Unable to find end of message marker for depot manifest" );
-                            break;
-
-                        case DepotManifest.PROTOBUF_PAYLOAD_MAGIC:
-                            uint payload_length = br.ReadUInt32();
-                            byte[] payload_bytes = br.ReadBytes( (int)payload_length );
-                            using ( var ms_payload = new MemoryStream( payload_bytes ) ) 
-                                payload = Serializer.Deserialize<ContentManifestPayload>( ms_payload );
-                            break;
-
-                        case DepotManifest.PROTOBUF_METADATA_MAGIC:
-                            uint metadata_length = br.ReadUInt32();
-                            byte[] metadata_bytes = br.ReadBytes( (int)metadata_length );
-                            using ( var ms_metadata = new MemoryStream( metadata_bytes ) )
-                                metadata = Serializer.Deserialize<ContentManifestMetadata>( ms_metadata );
-                            break;
-
-                        case DepotManifest.PROTOBUF_SIGNATURE_MAGIC:
-                            uint signature_length = br.ReadUInt32();
-                            byte[] signature_bytes = br.ReadBytes( (int)signature_length );
-                            using ( var ms_signature = new MemoryStream( signature_bytes ) )
-                                signature = Serializer.Deserialize<ContentManifestSignature>( ms_signature );
-                            break;
-
-                        case DepotManifest.PROTOBUF_ENDOFMANIFEST_MAGIC:
-                            break;
-
-                        default:
-                            throw new InvalidDataException( $"Unrecognized magic value {magic:X} in depot manifest." );
-                    }
-                }
-            }
-
-            if (payload != null && metadata != null && signature != null)
-            {
-                ParseProtobufManifestMetadata(metadata);
-                ParseProtobufManifestPayload(payload);
-            }
-            else
-            {
-                throw new InvalidDataException("Missing ContentManifest sections required for parsing depot manifest");
-            }
-        }
-
-        void ParseBinaryManifest(Steam3Manifest manifest)
-        {
-            Files = new List<FileData>( manifest.Mapping.Count );
-            FilenamesEncrypted = manifest.AreFileNamesEncrypted;
-            DepotID = manifest.DepotID;
-            ManifestGID = manifest.ManifestGID;
-            CreationTime = manifest.CreationTime;
-            TotalUncompressedSize = manifest.TotalUncompressedSize;
-            TotalCompressedSize = manifest.TotalCompressedSize;
-
-            foreach (var file_mapping in manifest.Mapping)
-            {
-                FileData filedata = new FileData(file_mapping.FileName!, file_mapping.HashFileName!, file_mapping.Flags, file_mapping.TotalSize, file_mapping.HashContent!, "", FilenamesEncrypted, file_mapping.Chunks!.Length);
-
-                foreach (var chunk in file_mapping.Chunks)
-                {
-                    filedata.Chunks.Add( new ChunkData( chunk.ChunkGID!, chunk.Checksum!, chunk.Offset, chunk.CompressedSize, chunk.DecompressedSize ) );
-                }
-
-                Files.Add(filedata);
-            }
-        }
-
-        void ParseProtobufManifestPayload(ContentManifestPayload payload)
-        {
-            Files = new List<FileData>(payload.mappings.Count);
-
-            foreach (var file_mapping in payload.mappings)
-            {
-                FileData filedata = new FileData(file_mapping.filename, file_mapping.sha_filename, (EDepotFileFlag)file_mapping.flags, file_mapping.size, file_mapping.sha_content, file_mapping.linktarget, FilenamesEncrypted, file_mapping.chunks.Count);
-
-                foreach (var chunk in file_mapping.chunks)
-                {
-                    filedata.Chunks.Add( new ChunkData( chunk.sha, BitConverter.GetBytes(chunk.crc), chunk.offset, chunk.cb_compressed, chunk.cb_original ) );
-                }
-
-                Files.Add(filedata);
-            }
-        }
-
-        void ParseProtobufManifestMetadata(ContentManifestMetadata metadata)
-        {
-            FilenamesEncrypted = metadata.filenames_encrypted;
-            DepotID = metadata.depot_id;
-            ManifestGID = metadata.gid_manifest;
-            CreationTime = DateUtils.DateTimeFromUnixTime( metadata.creation_time );
-            TotalUncompressedSize = metadata.cb_disk_original;
-            TotalCompressedSize = metadata.cb_disk_compressed;
-            EncryptedCRC = metadata.crc_encrypted;
-        }
-
-        byte[]? Serialize()
-        {
-            DebugLog.Assert( Files != null, nameof( DepotManifest ), "Files was null when attempting to serialize manifest." );
-
-            var payload = new ContentManifestPayload();
-            var uniqueChunks = new List<byte[]>();
-
-            foreach ( var file in Files )
-            {
-                var protofile = new ContentManifestPayload.FileMapping();
-                protofile.filename = file.FileName.Replace( '/', '\\' );
-                protofile.size = file.TotalSize;
-                protofile.flags = ( uint )file.Flags;
-                if ( FilenamesEncrypted )
-                {
-                    // Assume the name is unmodified
-                    protofile.sha_filename = file.FileNameHash;
-                }
-                else
-                {
-                    protofile.sha_filename = SHA1.HashData( Encoding.UTF8.GetBytes( file.FileName.Replace( '/', '\\' ).ToLower() ) );
-                }
-                protofile.sha_content = file.FileHash;
-                if ( !string.IsNullOrWhiteSpace( file.LinkTarget ) )
-                {
-                    protofile.linktarget = file.LinkTarget;
-                }
-
-                foreach ( var chunk in file.Chunks )
-                {
-                    var protochunk = new ContentManifestPayload.FileMapping.ChunkData();
-                    protochunk.sha = chunk.ChunkID;
-                    protochunk.crc = BitConverter.ToUInt32( chunk.Checksum!, 0 );
-                    protochunk.offset = chunk.Offset;
-                    protochunk.cb_original = chunk.UncompressedLength;
-                    protochunk.cb_compressed = chunk.CompressedLength;
-
-                    protofile.chunks.Add( protochunk );
-                    if ( !uniqueChunks.Exists( x => x.SequenceEqual( chunk.ChunkID! ) ) )
-                    {
-                        uniqueChunks.Add( chunk.ChunkID! );
-                    }
-                }
-
-                payload.mappings.Add( protofile );
-            }
-
-            var metadata = new ContentManifestMetadata();
-            metadata.depot_id = DepotID;
-            metadata.gid_manifest = ManifestGID;
-            metadata.creation_time = ( uint )DateUtils.DateTimeToUnixTime( CreationTime );
-            metadata.filenames_encrypted = FilenamesEncrypted;
-            metadata.cb_disk_original = TotalUncompressedSize;
-            metadata.cb_disk_compressed = TotalCompressedSize;
-            metadata.unique_chunks = ( uint )uniqueChunks.Count;
-
-            // Calculate payload CRC
-            using ( var ms_payload = new SharedArrayMemoryStream() )
-            {
-                Serializer.Serialize<ContentManifestPayload>( ms_payload, payload );
-
-                int len = ( int )ms_payload.Length;
-                byte[] data = new byte[ 4 + len ];
-                Buffer.BlockCopy( BitConverter.GetBytes( len ), 0, data, 0, 4 );
-                Buffer.BlockCopy( ms_payload.ToArray(), 0, data, 4, len );
-                uint crc32 = Crc32.HashToUInt32( data );
-
-                if ( FilenamesEncrypted )
-                {
-                    metadata.crc_encrypted = crc32;
-                    metadata.crc_clear = 0;
-                }
-                else
-                {
-                    metadata.crc_encrypted = EncryptedCRC;
-                    metadata.crc_clear = crc32;
-                }
-            }
-
-            using var ms = new SharedArrayMemoryStream();
-            using var bw = new BinaryWriter( ms );
-
-            // Write Protobuf payload
-            using ( var ms_payload = new SharedArrayMemoryStream() )
-            {
-                Serializer.Serialize<ContentManifestPayload>( ms_payload, payload );
-                bw.Write( DepotManifest.PROTOBUF_PAYLOAD_MAGIC );
-                bw.Write( ( int )ms_payload.Length );
-                bw.Write( ms_payload.ToArray() );
-            }
-
-            // Write Protobuf metadata
-            using ( var ms_metadata = new SharedArrayMemoryStream() )
-            {
-                Serializer.Serialize<ContentManifestMetadata>( ms_metadata, metadata );
-                bw.Write( DepotManifest.PROTOBUF_METADATA_MAGIC );
-                bw.Write( ( int )ms_metadata.Length );
-                bw.Write( ms_metadata.ToArray() );
-            }
-
-            // Write empty signature section
-            bw.Write( DepotManifest.PROTOBUF_SIGNATURE_MAGIC );
-            bw.Write( 0 );
-
-            // Write EOF marker
-            bw.Write( DepotManifest.PROTOBUF_ENDOFMANIFEST_MAGIC );
-
-            return ms.ToArray();
-        }
-    }
-}
+﻿/*
+ * This file is subject to the terms and conditions defined in
+ * file 'license.txt', which is part of this source code package.
+ */
+
+using System;
+using System.Collections.Generic;
+using System.IO;
+using System.IO.Hashing;
+using System.Linq;
+using System.Security.Cryptography;
+using System.Text;
+using ProtoBuf;
+using SteamKit2.Internal;
+
+namespace SteamKit2
+{
+    /// <summary>
+    /// Represents a Steam3 depot manifest.
+    /// </summary>
+    public sealed class DepotManifest
+    {
+        // Mono is nuts and has '/' for both dirchar and altdirchar, going against the lore
+        private static char altDirChar = (Path.DirectorySeparatorChar == '\\') ? '/' : '\\';
+
+        private const int PROTOBUF_PAYLOAD_MAGIC = 0x71F617D0;
+        private const int PROTOBUF_METADATA_MAGIC = 0x1F4812BE;
+        private const int PROTOBUF_SIGNATURE_MAGIC = 0x1B81B817;
+        private const int PROTOBUF_ENDOFMANIFEST_MAGIC = 0x32C415AB;
+
+        /// <summary>
+        /// Represents a single chunk within a file.
+        /// </summary>
+        public class ChunkData
+        {
+            /// <summary>
+            /// Gets or sets the SHA-1 hash chunk id.
+            /// </summary>
+            public byte[]? ChunkID { get; set; }
+            /// <summary>
+            /// Gets or sets the expected Adler32 checksum of this chunk.
+            /// </summary>
+            public byte[]? Checksum { get; set; }
+            /// <summary>
+            /// Gets or sets the chunk offset.
+            /// </summary>
+            public ulong Offset { get; set; }
+
+            /// <summary>
+            /// Gets or sets the compressed length of this chunk.
+            /// </summary>
+            public uint CompressedLength { get; set; }
+            /// <summary>
+            /// Gets or sets the decompressed length of this chunk.
+            /// </summary>
+            public uint UncompressedLength { get; set; }
+
+
+            /// <summary>
+            /// Initializes a new instance of the <see cref="ChunkData"/> class.
+            /// </summary>
+            public ChunkData()
+            {
+            }
+
+            internal ChunkData( byte[] id, byte[] checksum, ulong offset, uint comp_length, uint uncomp_length )
+            {
+                this.ChunkID = id;
+                this.Checksum = checksum;
+                this.Offset = offset;
+
+                this.CompressedLength = comp_length;
+                this.UncompressedLength = uncomp_length;
+            }
+        }
+
+        /// <summary>
+        /// Represents a single file within a manifest.
+        /// </summary>
+        public class FileData
+        {
+            /// <summary>
+            /// Gets the name of the file.
+            /// </summary>
+            public string FileName { get; internal set; }
+            /// <summary>
+            /// Gets SHA-1 hash of this file's name.
+            /// </summary>
+            public byte[] FileNameHash { get; internal set; }
+            /// <summary>
+            /// Gets the chunks that this file is composed of.
+            /// </summary>
+            public List<ChunkData> Chunks { get; private set; }
+
+            /// <summary>
+            /// Gets the file flags
+            /// </summary>
+            public EDepotFileFlag Flags { get; private set; }
+
+            /// <summary>
+            /// Gets the total size of this file.
+            /// </summary>
+            public ulong TotalSize { get; private set; }
+            /// <summary>
+            /// Gets SHA-1 hash of this file.
+            /// </summary>
+            public byte[] FileHash { get; private set; }
+            /// <summary>
+            /// Gets symlink target of this file.
+            /// </summary>
+            public string LinkTarget { get; private set; }
+
+
+            internal FileData(string filename, byte[] filenameHash, EDepotFileFlag flag, ulong size, byte[] hash, string linkTarget, bool encrypted, int numChunks)
+            {
+                if (encrypted)
+                {
+                    this.FileName = filename;
+                }
+                else
+                {
+                    this.FileName = filename.Replace(altDirChar, Path.DirectorySeparatorChar);
+                }
+
+                this.FileNameHash = filenameHash;
+                this.Flags = flag;
+                this.TotalSize = size;
+                this.FileHash = hash;
+                this.Chunks = new List<ChunkData>( numChunks );
+                this.LinkTarget = linkTarget;
+            }
+        }
+
+        /// <summary>
+        /// Gets the list of files within this manifest.
+        /// </summary>
+        public List<FileData>? Files { get; private set; }
+        /// <summary>
+        /// Gets a value indicating whether filenames within this depot are encrypted.
+        /// </summary>
+        /// <value>
+        ///   <c>true</c> if the filenames are encrypted; otherwise, <c>false</c>.
+        /// </value>
+        public bool FilenamesEncrypted { get; private set; }
+        /// <summary>
+        /// Gets the depot id.
+        /// </summary>
+        public uint DepotID { get; private set; }
+        /// <summary>
+        /// Gets the manifest id.
+        /// </summary>
+        public ulong ManifestGID { get; private set; }
+        /// <summary>
+        /// Gets the depot creation time.
+        /// </summary>
+        public DateTime CreationTime { get; private set; }
+        /// <summary>
+        /// Gets the total uncompressed size of all files in this depot.
+        /// </summary>
+        public ulong TotalUncompressedSize { get; private set; }
+        /// <summary>
+        /// Gets the total compressed size of all files in this depot.
+        /// </summary>
+        public ulong TotalCompressedSize { get; private set; }
+        /// <summary>
+        /// Gets CRC-32 checksum of encrypted manifest payload.
+        /// </summary>
+        public uint EncryptedCRC { get; private set; }
+
+
+        internal DepotManifest(byte[] data)
+        {
+            InternalDeserialize(data);
+        }
+
+        /// <summary>
+        /// Initializes a new instance of the <see cref="DepotManifest"/> class.
+        /// Depot manifests may come from the Steam CDN or from Steam/depotcache/ manifest files.
+        /// </summary>
+        /// <param name="data">Raw depot manifest data to deserialize.</param>
+        /// <exception cref="InvalidDataException">Thrown if the given data is not something recognizable.</exception>
+        public static DepotManifest Deserialize(byte[] data) => new(data);
+
+        /// <summary>
+        /// Attempts to decrypts file names with the given encryption key.
+        /// </summary>
+        /// <param name="encryptionKey">The encryption key.</param>
+        /// <returns><c>true</c> if the file names were successfully decrypted; otherwise, <c>false</c>.</returns>
+        public bool DecryptFilenames(byte[] encryptionKey)
+        {
+            if (!FilenamesEncrypted)
+            {
+                return true;
+            }
+
+            DebugLog.Assert( Files != null, nameof( DepotManifest ), "Files was null when attempting to decrypt filenames." );
+
+            foreach (var file in Files)
+            {
+                byte[] enc_filename = Convert.FromBase64String(file.FileName);
+                byte[] filename;
+                try
+                {
+                    filename = CryptoHelper.SymmetricDecrypt(enc_filename, encryptionKey);
+                }
+                catch (Exception)
+                {
+                    return false;
+                }
+
+                file.FileName = Encoding.UTF8.GetString( filename ).TrimEnd( '\0' ).Replace(altDirChar, Path.DirectorySeparatorChar);
+            }
+
+            // Sort file entries alphabetically because that's what Steam does
+            // TODO: Doesn't match Steam sorting if there are non-ASCII names present
+            Files.Sort( ( f1, f2 ) => StringComparer.OrdinalIgnoreCase.Compare( f1.FileName, f2.FileName ) );
+
+            FilenamesEncrypted = false;
+            return true;
+        }
+
+        /// <summary>
+        /// Serializes depot manifest and saves the output to a file.
+        /// </summary>
+        /// <param name="filename">Output file name.</param>
+        /// <returns><c>true</c> if serialization was successful; otherwise, <c>false</c>.</returns>
+        public bool SaveToFile( string filename )
+        {
+            using var fs = File.Open( filename, FileMode.Create );
+            using var bw = new BinaryWriter( fs );
+            var data = Serialize();
+            if ( data != null )
+            {
+                bw.Write( data );
+                return true;
+            }
+
+            return false;
+        }
+
+        /// <summary>
+        /// Loads binary manifest from a file and deserializes it.
+        /// </summary>
+        /// <param name="filename">Input file name.</param>
+        /// <returns><c>DepotManifest</c> object if deserialization was successful; otherwise, <c>null</c>.</returns>
+        public static DepotManifest? LoadFromFile( string filename )
+        {
+            if ( !File.Exists( filename ) )
+                return null;
+
+            using var fs = File.Open( filename, FileMode.Open );
+            using var ms = new MemoryStream();
+            fs.CopyTo( ms );
+            return Deserialize( ms.ToArray() );
+        }
+
+        void InternalDeserialize(byte[] data)
+        {
+            ContentManifestPayload? payload = null;
+            ContentManifestMetadata? metadata = null;
+            ContentManifestSignature? signature = null;
+
+            using ( var ms = new MemoryStream( data ) )
+            using ( var br = new BinaryReader( ms ) )
+            {
+                while ( ( ms.Length - ms.Position ) > 0 )
+                {
+                    uint magic = br.ReadUInt32();
+
+                    switch ( magic )
+                    {
+                        case Steam3Manifest.MAGIC:
+                            ms.Seek(-4, SeekOrigin.Current);
+                            Steam3Manifest binaryManifest = new Steam3Manifest( br );
+                            ParseBinaryManifest( binaryManifest );
+
+                            uint marker = br.ReadUInt32();
+                            if ( marker != magic )
+                                throw new InvalidDataException( "Unable to find end of message marker for depot manifest" );
+                            break;
+
+                        case DepotManifest.PROTOBUF_PAYLOAD_MAGIC:
+                            uint payload_length = br.ReadUInt32();
+                            byte[] payload_bytes = br.ReadBytes( (int)payload_length );
+                            using ( var ms_payload = new MemoryStream( payload_bytes ) ) 
+                                payload = Serializer.Deserialize<ContentManifestPayload>( ms_payload );
+                            break;
+
+                        case DepotManifest.PROTOBUF_METADATA_MAGIC:
+                            uint metadata_length = br.ReadUInt32();
+                            byte[] metadata_bytes = br.ReadBytes( (int)metadata_length );
+                            using ( var ms_metadata = new MemoryStream( metadata_bytes ) )
+                                metadata = Serializer.Deserialize<ContentManifestMetadata>( ms_metadata );
+                            break;
+
+                        case DepotManifest.PROTOBUF_SIGNATURE_MAGIC:
+                            uint signature_length = br.ReadUInt32();
+                            byte[] signature_bytes = br.ReadBytes( (int)signature_length );
+                            using ( var ms_signature = new MemoryStream( signature_bytes ) )
+                                signature = Serializer.Deserialize<ContentManifestSignature>( ms_signature );
+                            break;
+
+                        case DepotManifest.PROTOBUF_ENDOFMANIFEST_MAGIC:
+                            break;
+
+                        default:
+                            throw new InvalidDataException( $"Unrecognized magic value {magic:X} in depot manifest." );
+                    }
+                }
+            }
+
+            if (payload != null && metadata != null && signature != null)
+            {
+                ParseProtobufManifestMetadata(metadata);
+                ParseProtobufManifestPayload(payload);
+            }
+            else
+            {
+                throw new InvalidDataException("Missing ContentManifest sections required for parsing depot manifest");
+            }
+        }
+
+        void ParseBinaryManifest(Steam3Manifest manifest)
+        {
+            Files = new List<FileData>( manifest.Mapping.Count );
+            FilenamesEncrypted = manifest.AreFileNamesEncrypted;
+            DepotID = manifest.DepotID;
+            ManifestGID = manifest.ManifestGID;
+            CreationTime = manifest.CreationTime;
+            TotalUncompressedSize = manifest.TotalUncompressedSize;
+            TotalCompressedSize = manifest.TotalCompressedSize;
+
+            foreach (var file_mapping in manifest.Mapping)
+            {
+                FileData filedata = new FileData(file_mapping.FileName!, file_mapping.HashFileName!, file_mapping.Flags, file_mapping.TotalSize, file_mapping.HashContent!, "", FilenamesEncrypted, file_mapping.Chunks!.Length);
+
+                foreach (var chunk in file_mapping.Chunks)
+                {
+                    filedata.Chunks.Add( new ChunkData( chunk.ChunkGID!, chunk.Checksum!, chunk.Offset, chunk.CompressedSize, chunk.DecompressedSize ) );
+                }
+
+                Files.Add(filedata);
+            }
+        }
+
+        void ParseProtobufManifestPayload(ContentManifestPayload payload)
+        {
+            Files = new List<FileData>(payload.mappings.Count);
+
+            foreach (var file_mapping in payload.mappings)
+            {
+                FileData filedata = new FileData(file_mapping.filename, file_mapping.sha_filename, (EDepotFileFlag)file_mapping.flags, file_mapping.size, file_mapping.sha_content, file_mapping.linktarget, FilenamesEncrypted, file_mapping.chunks.Count);
+
+                foreach (var chunk in file_mapping.chunks)
+                {
+                    filedata.Chunks.Add( new ChunkData( chunk.sha, BitConverter.GetBytes(chunk.crc), chunk.offset, chunk.cb_compressed, chunk.cb_original ) );
+                }
+
+                Files.Add(filedata);
+            }
+        }
+
+        void ParseProtobufManifestMetadata(ContentManifestMetadata metadata)
+        {
+            FilenamesEncrypted = metadata.filenames_encrypted;
+            DepotID = metadata.depot_id;
+            ManifestGID = metadata.gid_manifest;
+            CreationTime = DateUtils.DateTimeFromUnixTime( metadata.creation_time );
+            TotalUncompressedSize = metadata.cb_disk_original;
+            TotalCompressedSize = metadata.cb_disk_compressed;
+            EncryptedCRC = metadata.crc_encrypted;
+        }
+
+        byte[]? Serialize()
+        {
+            DebugLog.Assert( Files != null, nameof( DepotManifest ), "Files was null when attempting to serialize manifest." );
+
+            var payload = new ContentManifestPayload();
+            var uniqueChunks = new List<byte[]>();
+
+            foreach ( var file in Files )
+            {
+                var protofile = new ContentManifestPayload.FileMapping();
+                protofile.filename = file.FileName.Replace( '/', '\\' );
+                protofile.size = file.TotalSize;
+                protofile.flags = ( uint )file.Flags;
+                if ( FilenamesEncrypted )
+                {
+                    // Assume the name is unmodified
+                    protofile.sha_filename = file.FileNameHash;
+                }
+                else
+                {
+                    protofile.sha_filename = SHA1.HashData( Encoding.UTF8.GetBytes( file.FileName.Replace( '/', '\\' ).ToLower() ) );
+                }
+                protofile.sha_content = file.FileHash;
+                if ( !string.IsNullOrWhiteSpace( file.LinkTarget ) )
+                {
+                    protofile.linktarget = file.LinkTarget;
+                }
+
+                foreach ( var chunk in file.Chunks )
+                {
+                    var protochunk = new ContentManifestPayload.FileMapping.ChunkData();
+                    protochunk.sha = chunk.ChunkID;
+                    protochunk.crc = BitConverter.ToUInt32( chunk.Checksum!, 0 );
+                    protochunk.offset = chunk.Offset;
+                    protochunk.cb_original = chunk.UncompressedLength;
+                    protochunk.cb_compressed = chunk.CompressedLength;
+
+                    protofile.chunks.Add( protochunk );
+                    if ( !uniqueChunks.Exists( x => x.SequenceEqual( chunk.ChunkID! ) ) )
+                    {
+                        uniqueChunks.Add( chunk.ChunkID! );
+                    }
+                }
+
+                payload.mappings.Add( protofile );
+            }
+
+            var metadata = new ContentManifestMetadata();
+            metadata.depot_id = DepotID;
+            metadata.gid_manifest = ManifestGID;
+            metadata.creation_time = ( uint )DateUtils.DateTimeToUnixTime( CreationTime );
+            metadata.filenames_encrypted = FilenamesEncrypted;
+            metadata.cb_disk_original = TotalUncompressedSize;
+            metadata.cb_disk_compressed = TotalCompressedSize;
+            metadata.unique_chunks = ( uint )uniqueChunks.Count;
+
+            // Calculate payload CRC
+            using ( var ms_payload = new MemoryStream() )
+            {
+                Serializer.Serialize<ContentManifestPayload>( ms_payload, payload );
+
+                int len = ( int )ms_payload.Length;
+                byte[] data = new byte[ 4 + len ];
+                Buffer.BlockCopy( BitConverter.GetBytes( len ), 0, data, 0, 4 );
+                Buffer.BlockCopy( ms_payload.ToArray(), 0, data, 4, len );
+                uint crc32 = Crc32.HashToUInt32( data );
+
+                if ( FilenamesEncrypted )
+                {
+                    metadata.crc_encrypted = crc32;
+                    metadata.crc_clear = 0;
+                }
+                else
+                {
+                    metadata.crc_encrypted = EncryptedCRC;
+                    metadata.crc_clear = crc32;
+                }
+            }
+
+            using var ms = new MemoryStream();
+            using var bw = new BinaryWriter( ms );
+
+            // Write Protobuf payload
+            using ( var ms_payload = new MemoryStream() )
+            {
+                Serializer.Serialize<ContentManifestPayload>( ms_payload, payload );
+                bw.Write( DepotManifest.PROTOBUF_PAYLOAD_MAGIC );
+                bw.Write( ( int )ms_payload.Length );
+                bw.Write( ms_payload.ToArray() );
+            }
+
+            // Write Protobuf metadata
+            using ( var ms_metadata = new MemoryStream() )
+            {
+                Serializer.Serialize<ContentManifestMetadata>( ms_metadata, metadata );
+                bw.Write( DepotManifest.PROTOBUF_METADATA_MAGIC );
+                bw.Write( ( int )ms_metadata.Length );
+                bw.Write( ms_metadata.ToArray() );
+            }
+
+            // Write empty signature section
+            bw.Write( DepotManifest.PROTOBUF_SIGNATURE_MAGIC );
+            bw.Write( 0 );
+
+            // Write EOF marker
+            bw.Write( DepotManifest.PROTOBUF_ENDOFMANIFEST_MAGIC );
+
+            return ms.ToArray();
+        }
+    }
+}