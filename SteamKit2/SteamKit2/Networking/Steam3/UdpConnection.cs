--- conflicted
+++ resolved
@@ -1,603 +1,591 @@
-﻿/*
- * This file is subject to the terms and conditions defined in
- * file 'license.txt', which is part of this source code package.
- */
-
-
-
-using System;
-using System.Collections.Generic;
-using System.IO;
-using System.Net;
-using System.Net.Sockets;
-using System.Threading;
-using SteamKit2.Internal;
-
-namespace SteamKit2
-{
-    class UdpConnection : Connection
-    {
-        private enum State
-        {
-            Disconnected,
-            ChallengeReqSent,
-            ConnectSent,
-            Connected,
-            Disconnecting
-        }
-
-        /// <summary>
-        /// Seconds to wait before sending packets.
-        /// </summary>
-        private const uint RESEND_DELAY = 3;
-        /// <summary>
-        /// Seconds to wait before considering the connection dead.
-        /// </summary>
-        private const uint TIMEOUT_DELAY = 60;
-
-        /// <summary>
-        /// Maximum number of packets to resend when RESEND_DELAY is exceeded.
-        /// </summary>
-        private const uint RESEND_COUNT = 3;
-        /// <summary>
-        /// Maximum number of packets that we can be waiting on at a time.
-        /// </summary>
-        private const uint AHEAD_COUNT = 5;
-
-        /// <summary>
-        /// Contains information about the state of the connection, used to filter out packets that are
-        /// unexpected or not valid given the state of the connection.
-        /// </summary>
-        private State state;
-
-        private Thread netThread;
-        private Socket sock;
-        private IPEndPoint remoteEndPoint;
-
-        NetFilterEncryption filter;
-
-        private DateTime timeOut;
-        private DateTime nextResend;
-
-        private uint sourceConnId = 512;
-        private uint remoteConnId;
-
-        /// <summary>
-        /// The next outgoing sequence number to be used.
-        /// </summary>
-        private uint outSeq;
-        /// <summary>
-        /// The highest sequence number of an outbound packet that has been sent.
-        /// </summary>
-        private uint outSeqSent;
-        /// <summary>
-        /// The sequence number of the highest packet acknowledged by the server.
-        /// </summary>
-        private uint outSeqAcked;
-
-        /// <summary>
-        /// The sequence number we plan on acknowledging receiving with the next Ack. All packets below or equal
-        /// to inSeq *must* have been received, but not necessarily handled.
-        /// </summary>
-        private uint inSeq;
-        /// <summary>
-        /// The highest sequence number we've acknowledged receiving.
-        /// </summary>
-        private uint inSeqAcked;
-        /// <summary>
-        /// The highest sequence number we've processed.
-        /// </summary>
-        private uint inSeqHandled;
-
-        private List<UdpPacket> outPackets;
-        private Dictionary<uint, UdpPacket> inPackets;
-
-        public UdpConnection()
-        {
-            IPEndPoint localEndPoint = new IPEndPoint(IPAddress.Any, 0);
-
-            sock = new Socket(AddressFamily.InterNetwork, SocketType.Dgram, ProtocolType.Udp);
-            sock.Bind(localEndPoint);
-
-            state = State.Disconnected;
-        }
-
-        public override IPEndPoint CurrentEndPoint
-        {
-            get { return remoteEndPoint; }
-        }
-
-        /// <summary>
-        /// Connects to the specified CM server.
-        /// </summary>
-        /// <param name="endPoint">The CM server.</param>
-        /// <param name="timeout">Timeout in milliseconds</param>
-        public override void Connect(IPEndPoint endPoint, int timeout)
-        {
-            Disconnect();
-
-            outPackets = new List<UdpPacket>();
-            inPackets = new Dictionary<uint, UdpPacket>();
-
-            remoteEndPoint = endPoint;
-            remoteConnId = 0;
-
-            outSeq = 1;
-            outSeqSent = 0;
-            outSeqAcked = 0;
-
-            inSeq = 0;
-            inSeqAcked = 0;
-            inSeqHandled = 0;
-
-            netThread = new Thread(NetLoop);
-            netThread.Name = "UdpConnection Thread";
-            netThread.Start();
-        }
-
-        /// <summary>
-        /// Disconnects this instance, blocking until the queue of messages is empty or the connection
-        /// is otherwise terminated.
-        /// </summary>
-        public override void Disconnect()
-        {
-            if ( netThread == null )
-                return;
-
-            // Play nicely and let the server know that we're done. Other party is expected to Ack this,
-            // so it needs to be sent sequenced.
-            SendSequenced(new UdpPacket(EUdpPacketType.Disconnect));
-
-            state = State.Disconnecting;
-
-            // Graceful shutdown allows for the connection to empty its queue of messages to send
-            netThread.Join();
-
-            // Advance this the same way that steam does, when a socket gets reused.
-            sourceConnId += 256;
-        }
-
-        /// <summary>
-        /// Serializes and sends the provided message to the server in as many packets as is necessary.
-        /// </summary>
-        /// <param name="clientMsg">The ClientMsg</param>
-        public override void Send( IClientMsg clientMsg )
-        {
-            if ( state != State.Connected )
-                return;
-
-            byte[] data = clientMsg.Serialize();
-
-            if ( filter != null )
-                data = filter.ProcessOutgoing( data );
-
-            SendData( new MemoryStream( data ) );
-        }
-
-        /// <summary>
-        /// Sends the data sequenced as a single message, splitting it into multiple parts if necessary.
-        /// </summary>
-        /// <param name="ms">The data to send.</param>
-        private void SendData( MemoryStream ms )
-        {
-            UdpPacket[] packets = new UdpPacket[ ( ms.Length / UdpPacket.MAX_PAYLOAD ) + 1 ];
-
-            for ( int i = 0 ; i < packets.Length ; i++ )
-            {
-                long index = i * UdpPacket.MAX_PAYLOAD;
-                long length = Math.Min( UdpPacket.MAX_PAYLOAD, ms.Length - index );
-
-                packets[ i ] = new UdpPacket( EUdpPacketType.Data, ms, length );
-                packets[ i ].Header.MsgSize = ( uint )ms.Length;
-            }
-
-            SendSequenced( packets );
-        }
-
-        /// <summary>
-        /// Sends the packet as a sequenced, reliable packet.
-        /// </summary>
-        /// <param name="packet">The packet.</param>
-        private void SendSequenced(UdpPacket packet)
-        {
-            packet.Header.SeqThis = outSeq;
-            packet.Header.MsgStartSeq = outSeq;
-            packet.Header.PacketsInMsg = 1;
-
-            outPackets.Add(packet);
-
-            outSeq++;
-        }
-
-        /// <summary>
-        /// Sends the packets as one sequenced, reliable net message.
-        /// </summary>
-        /// <param name="packets">The packets that make up the single net message</param>
-        private void SendSequenced(UdpPacket[] packets)
-        {
-            uint msgStart = outSeq;
-
-            foreach ( UdpPacket packet in packets )
-            {
-                SendSequenced(packet);
-
-                // Correct for any assumptions made for the single-packet case.
-                packet.Header.PacketsInMsg = (uint) packets.Length;
-                packet.Header.MsgStartSeq = msgStart;
-            }
-        }
-
-        /// <summary>
-        /// Sends a packet immediately.
-        /// </summary>
-        /// <param name="packet">The packet.</param>
-        private void SendPacket(UdpPacket packet)
-        {
-            packet.Header.SourceConnID = sourceConnId;
-            packet.Header.DestConnID = remoteConnId;
-            packet.Header.SeqAck = inSeqAcked = inSeq;
-
-            DebugLog.WriteLine("UdpConnection", "Sent -> {0} Seq {1} Ack {2}; {3} bytes; Message: {4} bytes {5} packets",
-                packet.Header.PacketType, packet.Header.SeqThis, packet.Header.SeqAck,
-                packet.Header.PayloadSize, packet.Header.MsgSize, packet.Header.PacketsInMsg);
-
-            byte[] data = packet.GetData();
-
-            try
-            {
-                sock.SendTo(data, remoteEndPoint);
-            }
-            catch ( SocketException e )
-            {
-                DebugLog.WriteLine("UdpConnection", "Critical socket failure: " + e.ErrorCode);
-
-                state = State.Disconnected;
-                return;
-            }
-
-            // If we've been idle but completely acked for more than two seconds, the next sent
-            // packet will trip the resend detection. This fixes that.
-            if ( outSeqSent == outSeqAcked )
-                nextResend = DateTime.Now.AddSeconds(RESEND_DELAY);
-
-            // Sending should generally carry on from the packet most recently sent, even if it was a
-            // resend (who knows what else was lost).
-            if ( packet.Header.SeqThis > 0 )
-                outSeqSent = packet.Header.SeqThis;
-        }
-
-        /// <summary>
-        /// Sends a datagram Ack, used when an Ack needs to be sent but there is no data response to piggy-back on.
-        /// </summary>
-        private void SendAck()
-        {
-            SendPacket(new UdpPacket(EUdpPacketType.Datagram));
-        }
-
-        /// <summary>
-        /// Sends or resends sequenced messages, if necessary. Also responsible for throttling
-        /// the rate at which they are sent.
-        /// </summary>
-        private void SendPendingMessages()
-        {
-            if ( DateTime.Now > nextResend && outSeqSent > outSeqAcked )
-            {
-                DebugLog.WriteLine("UdpConnection", "Sequenced packet resend required");
-
-                // Don't send more than 3 (Steam behavior?)
-                for ( int i = 0; i < RESEND_COUNT && i < outPackets.Count; i++ )
-                    SendPacket(outPackets[i]);
-
-                nextResend = DateTime.Now.AddSeconds(RESEND_DELAY);
-            }
-            else if ( outSeqSent < outSeqAcked + AHEAD_COUNT )
-            {
-                // I've never seen Steam send more than 4 packets before it gets an Ack, so this limits the
-                // number of sequenced packets that can be sent out at one time.
-                for ( int i = (int) ( outSeqSent - outSeqAcked ); i < AHEAD_COUNT && i < outPackets.Count; i++ )
-                    SendPacket(outPackets[i]);
-            }
-        }
-
-        /// <summary>
-        /// Returns the number of message parts in the next message.
-        /// </summary>
-        /// <returns>Non-zero number of message parts if a message is ready to be handled, 0 otherwise</returns>
-        private uint ReadyMessageParts()
-        {
-            UdpPacket packet;
-
-            // Make sure that the first packet of the next message to handle is present
-            if ( !inPackets.TryGetValue(inSeqHandled + 1, out packet) )
-                return 0;
-
-            // ...and if relevant, all subparts of the message also
-            for ( uint i = 1; i < packet.Header.PacketsInMsg; i++ )
-                if ( !inPackets.ContainsKey(inSeqHandled + 1 + i) )
-                    return 0;
-
-            return packet.Header.PacketsInMsg;
-        }
-
-        /// <summary>
-        /// Dispatches up to one message to the rest of SteamKit
-        /// </summary>
-        /// <returns>True if a message was dispatched, false otherwise</returns>
-        private bool DispatchMessage()
-        {
-            uint numPackets = ReadyMessageParts();
-
-            if ( numPackets == 0 )
-                return false;
-
-            MemoryStream payload = new MemoryStream();
-            for ( uint i = 0; i < numPackets; i++ )
-            {
-                UdpPacket packet;
-
-                inPackets.TryGetValue(++inSeqHandled, out packet);
-                inPackets.Remove(inSeqHandled);
-
-                packet.Payload.WriteTo(payload);
-            }
-
-            byte[] data = payload.ToArray();
-
-            if ( filter != null )
-                data = filter.ProcessIncoming(data);
-
-            DebugLog.WriteLine("UdpConnection", "Dispatching message; {0} bytes", data.Length);
-
-            OnNetMsgReceived(new NetMsgEventArgs(data, remoteEndPoint));
-
-            return true;
-        }
-
-        /// <summary>
-        /// Processes incoming packets, maintains connection consistency, and oversees outgoing packets.
-        /// </summary>
-        private void NetLoop()
-        {
-            // Variables that will be used deeper in the function; locating them here avoids recreating
-            // them since they don't need to be.
-            EndPoint packetSender = (EndPoint) new IPEndPoint(IPAddress.Any, 0);
-            byte[] buf = new byte[2048];
-
-            timeOut = DateTime.Now.AddSeconds(TIMEOUT_DELAY);
-            nextResend = DateTime.Now.AddSeconds(RESEND_DELAY);
-
-            // Begin by sending off the challenge request
-            SendPacket(new UdpPacket(EUdpPacketType.ChallengeReq));
+﻿/*
+ * This file is subject to the terms and conditions defined in
+ * file 'license.txt', which is part of this source code package.
+ */
+
+
+
+using System;
+using System.Collections.Generic;
+using System.IO;
+using System.Net;
+using System.Net.Sockets;
+using System.Threading;
+using SteamKit2.Internal;
+
+namespace SteamKit2
+{
+    class UdpConnection : Connection
+    {
+        private enum State
+        {
+            Disconnected,
+            ChallengeReqSent,
+            ConnectSent,
+            Connected,
+            Disconnecting
+        }
+
+        /// <summary>
+        /// Seconds to wait before sending packets.
+        /// </summary>
+        private const uint RESEND_DELAY = 3;
+        /// <summary>
+        /// Seconds to wait before considering the connection dead.
+        /// </summary>
+        private const uint TIMEOUT_DELAY = 60;
+
+        /// <summary>
+        /// Maximum number of packets to resend when RESEND_DELAY is exceeded.
+        /// </summary>
+        private const uint RESEND_COUNT = 3;
+        /// <summary>
+        /// Maximum number of packets that we can be waiting on at a time.
+        /// </summary>
+        private const uint AHEAD_COUNT = 5;
+
+        /// <summary>
+        /// Contains information about the state of the connection, used to filter out packets that are
+        /// unexpected or not valid given the state of the connection.
+        /// </summary>
+        private State state;
+
+        private Thread netThread;
+        private Socket sock;
+        private IPEndPoint remoteEndPoint;
+
+        NetFilterEncryption filter;
+
+        private DateTime timeOut;
+        private DateTime nextResend;
+
+        private uint sourceConnId = 512;
+        private uint remoteConnId;
+
+        /// <summary>
+        /// The next outgoing sequence number to be used.
+        /// </summary>
+        private uint outSeq;
+        /// <summary>
+        /// The highest sequence number of an outbound packet that has been sent.
+        /// </summary>
+        private uint outSeqSent;
+        /// <summary>
+        /// The sequence number of the highest packet acknowledged by the server.
+        /// </summary>
+        private uint outSeqAcked;
+
+        /// <summary>
+        /// The sequence number we plan on acknowledging receiving with the next Ack. All packets below or equal
+        /// to inSeq *must* have been received, but not necessarily handled.
+        /// </summary>
+        private uint inSeq;
+        /// <summary>
+        /// The highest sequence number we've acknowledged receiving.
+        /// </summary>
+        private uint inSeqAcked;
+        /// <summary>
+        /// The highest sequence number we've processed.
+        /// </summary>
+        private uint inSeqHandled;
+
+        private List<UdpPacket> outPackets;
+        private Dictionary<uint, UdpPacket> inPackets;
+
+        public UdpConnection()
+        {
+            IPEndPoint localEndPoint = new IPEndPoint(IPAddress.Any, 0);
+
+            sock = new Socket(AddressFamily.InterNetwork, SocketType.Dgram, ProtocolType.Udp);
+            sock.Bind(localEndPoint);
+
+            state = State.Disconnected;
+        }
+
+        public override IPEndPoint CurrentEndPoint
+        {
+            get { return remoteEndPoint; }
+        }
+
+        /// <summary>
+        /// Connects to the specified CM server.
+        /// </summary>
+        /// <param name="endPoint">The CM server.</param>
+        /// <param name="timeout">Timeout in milliseconds</param>
+        public override void Connect(IPEndPoint endPoint, int timeout)
+        {
+            Disconnect();
+
+            outPackets = new List<UdpPacket>();
+            inPackets = new Dictionary<uint, UdpPacket>();
+
+            remoteEndPoint = endPoint;
+            remoteConnId = 0;
+
+            outSeq = 1;
+            outSeqSent = 0;
+            outSeqAcked = 0;
+
+            inSeq = 0;
+            inSeqAcked = 0;
+            inSeqHandled = 0;
+
+            netThread = new Thread(NetLoop);
+            netThread.Name = "UdpConnection Thread";
+            netThread.Start();
+        }
+
+        /// <summary>
+        /// Disconnects this instance, blocking until the queue of messages is empty or the connection
+        /// is otherwise terminated.
+        /// </summary>
+        public override void Disconnect()
+        {
+            if ( netThread == null )
+                return;
+
+            // Play nicely and let the server know that we're done. Other party is expected to Ack this,
+            // so it needs to be sent sequenced.
+            SendSequenced(new UdpPacket(EUdpPacketType.Disconnect));
+
+            state = State.Disconnecting;
+
+            // Graceful shutdown allows for the connection to empty its queue of messages to send
+            netThread.Join();
+
+            // Advance this the same way that steam does, when a socket gets reused.
+            sourceConnId += 256;
+        }
+
+        /// <summary>
+        /// Serializes and sends the provided message to the server in as many packets as is necessary.
+        /// </summary>
+        /// <param name="clientMsg">The ClientMsg</param>
+        public override void Send( IClientMsg clientMsg )
+        {
+            if ( state != State.Connected )
+                return;
+
+            byte[] data = clientMsg.Serialize();
+
+            if ( filter != null )
+                data = filter.ProcessOutgoing( data );
+
+            SendData( new MemoryStream( data ) );
+        }
+
+        /// <summary>
+        /// Sends the data sequenced as a single message, splitting it into multiple parts if necessary.
+        /// </summary>
+        /// <param name="ms">The data to send.</param>
+        private void SendData( MemoryStream ms )
+        {
+            UdpPacket[] packets = new UdpPacket[ ( ms.Length / UdpPacket.MAX_PAYLOAD ) + 1 ];
+
+            for ( int i = 0 ; i < packets.Length ; i++ )
+            {
+                long index = i * UdpPacket.MAX_PAYLOAD;
+                long length = Math.Min( UdpPacket.MAX_PAYLOAD, ms.Length - index );
+
+                packets[ i ] = new UdpPacket( EUdpPacketType.Data, ms, length );
+                packets[ i ].Header.MsgSize = ( uint )ms.Length;
+            }
+
+            SendSequenced( packets );
+        }
+
+        /// <summary>
+        /// Sends the packet as a sequenced, reliable packet.
+        /// </summary>
+        /// <param name="packet">The packet.</param>
+        private void SendSequenced(UdpPacket packet)
+        {
+            packet.Header.SeqThis = outSeq;
+            packet.Header.MsgStartSeq = outSeq;
+            packet.Header.PacketsInMsg = 1;
+
+            outPackets.Add(packet);
+
+            outSeq++;
+        }
+
+        /// <summary>
+        /// Sends the packets as one sequenced, reliable net message.
+        /// </summary>
+        /// <param name="packets">The packets that make up the single net message</param>
+        private void SendSequenced(UdpPacket[] packets)
+        {
+            uint msgStart = outSeq;
+
+            foreach ( UdpPacket packet in packets )
+            {
+                SendSequenced(packet);
+
+                // Correct for any assumptions made for the single-packet case.
+                packet.Header.PacketsInMsg = (uint) packets.Length;
+                packet.Header.MsgStartSeq = msgStart;
+            }
+        }
+
+        /// <summary>
+        /// Sends a packet immediately.
+        /// </summary>
+        /// <param name="packet">The packet.</param>
+        private void SendPacket(UdpPacket packet)
+        {
+            packet.Header.SourceConnID = sourceConnId;
+            packet.Header.DestConnID = remoteConnId;
+            packet.Header.SeqAck = inSeqAcked = inSeq;
+
+            DebugLog.WriteLine("UdpConnection", "Sent -> {0} Seq {1} Ack {2}; {3} bytes; Message: {4} bytes {5} packets",
+                packet.Header.PacketType, packet.Header.SeqThis, packet.Header.SeqAck,
+                packet.Header.PayloadSize, packet.Header.MsgSize, packet.Header.PacketsInMsg);
+
+            byte[] data = packet.GetData();
+
+            try
+            {
+                sock.SendTo(data, remoteEndPoint);
+            }
+            catch ( SocketException e )
+            {
+                DebugLog.WriteLine("UdpConnection", "Critical socket failure: " + e.ErrorCode);
+
+                state = State.Disconnected;
+                return;
+            }
+
+            // If we've been idle but completely acked for more than two seconds, the next sent
+            // packet will trip the resend detection. This fixes that.
+            if ( outSeqSent == outSeqAcked )
+                nextResend = DateTime.Now.AddSeconds(RESEND_DELAY);
+
+            // Sending should generally carry on from the packet most recently sent, even if it was a
+            // resend (who knows what else was lost).
+            if ( packet.Header.SeqThis > 0 )
+                outSeqSent = packet.Header.SeqThis;
+        }
+
+        /// <summary>
+        /// Sends a datagram Ack, used when an Ack needs to be sent but there is no data response to piggy-back on.
+        /// </summary>
+        private void SendAck()
+        {
+            SendPacket(new UdpPacket(EUdpPacketType.Datagram));
+        }
+
+        /// <summary>
+        /// Sends or resends sequenced messages, if necessary. Also responsible for throttling
+        /// the rate at which they are sent.
+        /// </summary>
+        private void SendPendingMessages()
+        {
+            if ( DateTime.Now > nextResend && outSeqSent > outSeqAcked )
+            {
+                DebugLog.WriteLine("UdpConnection", "Sequenced packet resend required");
+
+                // Don't send more than 3 (Steam behavior?)
+                for ( int i = 0; i < RESEND_COUNT && i < outPackets.Count; i++ )
+                    SendPacket(outPackets[i]);
+
+                nextResend = DateTime.Now.AddSeconds(RESEND_DELAY);
+            }
+            else if ( outSeqSent < outSeqAcked + AHEAD_COUNT )
+            {
+                // I've never seen Steam send more than 4 packets before it gets an Ack, so this limits the
+                // number of sequenced packets that can be sent out at one time.
+                for ( int i = (int) ( outSeqSent - outSeqAcked ); i < AHEAD_COUNT && i < outPackets.Count; i++ )
+                    SendPacket(outPackets[i]);
+            }
+        }
+
+        /// <summary>
+        /// Returns the number of message parts in the next message.
+        /// </summary>
+        /// <returns>Non-zero number of message parts if a message is ready to be handled, 0 otherwise</returns>
+        private uint ReadyMessageParts()
+        {
+            UdpPacket packet;
+
+            // Make sure that the first packet of the next message to handle is present
+            if ( !inPackets.TryGetValue(inSeqHandled + 1, out packet) )
+                return 0;
+
+            // ...and if relevant, all subparts of the message also
+            for ( uint i = 1; i < packet.Header.PacketsInMsg; i++ )
+                if ( !inPackets.ContainsKey(inSeqHandled + 1 + i) )
+                    return 0;
+
+            return packet.Header.PacketsInMsg;
+        }
+
+        /// <summary>
+        /// Dispatches up to one message to the rest of SteamKit
+        /// </summary>
+        /// <returns>True if a message was dispatched, false otherwise</returns>
+        private bool DispatchMessage()
+        {
+            uint numPackets = ReadyMessageParts();
+
+            if ( numPackets == 0 )
+                return false;
+
+            MemoryStream payload = new MemoryStream();
+            for ( uint i = 0; i < numPackets; i++ )
+            {
+                UdpPacket packet;
+
+                inPackets.TryGetValue(++inSeqHandled, out packet);
+                inPackets.Remove(inSeqHandled);
+
+                packet.Payload.WriteTo(payload);
+            }
+
+            byte[] data = payload.ToArray();
+
+            if ( filter != null )
+                data = filter.ProcessIncoming(data);
+
+            DebugLog.WriteLine("UdpConnection", "Dispatching message; {0} bytes", data.Length);
+
+            OnNetMsgReceived(new NetMsgEventArgs(data, remoteEndPoint));
+
+            return true;
+        }
+
+        /// <summary>
+        /// Processes incoming packets, maintains connection consistency, and oversees outgoing packets.
+        /// </summary>
+        private void NetLoop()
+        {
+            // Variables that will be used deeper in the function; locating them here avoids recreating
+            // them since they don't need to be.
+            EndPoint packetSender = (EndPoint) new IPEndPoint(IPAddress.Any, 0);
+            byte[] buf = new byte[2048];
+
+            timeOut = DateTime.Now.AddSeconds(TIMEOUT_DELAY);
+            nextResend = DateTime.Now.AddSeconds(RESEND_DELAY);
+
+            // Begin by sending off the challenge request
+            SendPacket(new UdpPacket(EUdpPacketType.ChallengeReq));
             state = State.ChallengeReqSent;
-<<<<<<< HEAD
-            var disconnectReason = DisconnectedReason.ConnectionError; // Pessimistic assumption
-=======
             var userRequestedDisconnect = false;
->>>>>>> 9b9cfd73
-
-            while ( state != State.Disconnected )
-            {
-                try
-                {
-                    // Wait up to 150ms for data, if none is found and the timeout is exceeded, we're done here.
-                    if ( !sock.Poll(150000, SelectMode.SelectRead)
-                        && DateTime.Now > timeOut )
-                    {
-                        DebugLog.WriteLine("UdpConnection", "Connection timed out");
-
-                        state = State.Disconnected;
-                        break;
-                    }
-
-                    // By using a 10ms wait, we allow for multiple packets sent at the time to all be processed before moving on
-                    // to processing output and therefore Acks (the more we process at the same time, the fewer acks we have to send)
-                    while ( sock.Poll(10000, SelectMode.SelectRead) )
-                    {
-                        int length = sock.ReceiveFrom(buf, ref packetSender);
-
-                        // Ignore packets that aren't sent by the server we're connected to.
-                        if ( !packetSender.Equals(remoteEndPoint) )
-                            continue;
-
-                        // Data from the desired server was received; delay timeout
-                        timeOut = DateTime.Now.AddSeconds(TIMEOUT_DELAY);
-
-                        MemoryStream ms = new MemoryStream(buf, 0, length);
-                        UdpPacket packet = new UdpPacket(ms);
-
-                        ReceivePacket(packet);
-                    }
-                }
-                catch ( SocketException e )
-                {
-                    DebugLog.WriteLine("UdpConnection", "Critical socket failure: " + e.ErrorCode);
-
+
+            while ( state != State.Disconnected )
+            {
+                try
+                {
+                    // Wait up to 150ms for data, if none is found and the timeout is exceeded, we're done here.
+                    if ( !sock.Poll(150000, SelectMode.SelectRead)
+                        && DateTime.Now > timeOut )
+                    {
+                        DebugLog.WriteLine("UdpConnection", "Connection timed out");
+
+                        state = State.Disconnected;
+                        break;
+                    }
+
+                    // By using a 10ms wait, we allow for multiple packets sent at the time to all be processed before moving on
+                    // to processing output and therefore Acks (the more we process at the same time, the fewer acks we have to send)
+                    while ( sock.Poll(10000, SelectMode.SelectRead) )
+                    {
+                        int length = sock.ReceiveFrom(buf, ref packetSender);
+
+                        // Ignore packets that aren't sent by the server we're connected to.
+                        if ( !packetSender.Equals(remoteEndPoint) )
+                            continue;
+
+                        // Data from the desired server was received; delay timeout
+                        timeOut = DateTime.Now.AddSeconds(TIMEOUT_DELAY);
+
+                        MemoryStream ms = new MemoryStream(buf, 0, length);
+                        UdpPacket packet = new UdpPacket(ms);
+
+                        ReceivePacket(packet);
+                    }
+                }
+                catch ( SocketException e )
+                {
+                    DebugLog.WriteLine("UdpConnection", "Critical socket failure: " + e.ErrorCode);
+
+                    state = State.Disconnected;
+                    break;
+                }
+
+                // Send or resend any sequenced packets; a call to ReceivePacket can set our state to disconnected
+                // so don't send anything we have queued in that case
+                if ( state != State.Disconnected )
+                    SendPendingMessages();
+
+                // If we received data but had no data to send back, we need to manually Ack (usually tags along with
+                // outgoing data); also acks disconnections
+                if ( inSeq != inSeqAcked )
+                    SendAck();
+
+                // If a graceful shutdown has been requested, nothing in the outgoing queue is discarded.
+                // Once it's empty, we exit, since the last packet was our disconnect notification.
+                if ( state == State.Disconnecting && outPackets.Count == 0 )
+                {
+                    DebugLog.WriteLine("UdpConnection", "Graceful disconnect completed");
+
                     state = State.Disconnected;
-                    break;
-                }
-
-                // Send or resend any sequenced packets; a call to ReceivePacket can set our state to disconnected
-                // so don't send anything we have queued in that case
-                if ( state != State.Disconnected )
-                    SendPendingMessages();
-
-                // If we received data but had no data to send back, we need to manually Ack (usually tags along with
-                // outgoing data); also acks disconnections
-                if ( inSeq != inSeqAcked )
-                    SendAck();
-
-                // If a graceful shutdown has been requested, nothing in the outgoing queue is discarded.
-                // Once it's empty, we exit, since the last packet was our disconnect notification.
-                if ( state == State.Disconnecting && outPackets.Count == 0 )
-                {
-                    DebugLog.WriteLine("UdpConnection", "Graceful disconnect completed");
-
-                    state = State.Disconnected;
-<<<<<<< HEAD
-                    disconnectReason = DisconnectedReason.RequestedByConsumer;
-=======
                     userRequestedDisconnect = true;
->>>>>>> 9b9cfd73
-                }
-            }
-
+                }
+            }
+
             DebugLog.WriteLine("UdpConnection", "Calling OnDisconnected");
-<<<<<<< HEAD
-            OnDisconnected( disconnectReason );
-=======
             OnDisconnected( new DisconnectedEventArgs( userRequestedDisconnect ) );
->>>>>>> 9b9cfd73
-        }
-
-        /// <summary>
-        /// Receives the packet, performs all sanity checks and then passes it along as necessary.
-        /// </summary>
-        /// <param name="packet">The packet.</param>
-        private void ReceivePacket(UdpPacket packet)
-        {
-            // Check for a malformed packet
-            if ( !packet.IsValid )
-                return;
-            else if ( remoteConnId > 0 && packet.Header.SourceConnID != remoteConnId )
-                return;
-
-            DebugLog.WriteLine("UdpConnection", "<- Recv'd {0} Seq {1} Ack {2}; {3} bytes; Message: {4} bytes {5} packets",
-                packet.Header.PacketType, packet.Header.SeqThis, packet.Header.SeqAck,
-                packet.Header.PayloadSize, packet.Header.MsgSize, packet.Header.PacketsInMsg);
-
-            // Throw away any duplicate messages we've already received, making sure to
-            // re-ack it in case it got lost.
-            if ( packet.Header.PacketType == EUdpPacketType.Data && packet.Header.SeqThis < inSeq )
-            {
-                SendAck();
-                return;
-            }
-
-            // When we get a SeqAck, all packets with sequence numbers below that have been safely received by
-            // the server; we are now free to remove our copies
-            if ( outSeqAcked < packet.Header.SeqAck )
-            {
-                outSeqAcked = packet.Header.SeqAck;
-
-                // outSeqSent can be less than this in a very rare case involving resent packets.
-                if ( outSeqSent < outSeqAcked )
-                    outSeqSent = outSeqAcked;
-
-                outPackets.RemoveAll( x => x.Header.SeqThis <= outSeqAcked );
-                nextResend = DateTime.Now.AddSeconds(RESEND_DELAY);
-            }
-
-            // inSeq should always be the latest value that we can ack, so advance it as far as is possible.
-            if ( packet.Header.SeqThis == inSeq + 1 )
-                do
-                    inSeq++;
-                while ( inPackets.ContainsKey(inSeq + 1) );
-
-            switch ( packet.Header.PacketType )
-            {
-                case EUdpPacketType.Challenge:
-                    ReceiveChallenge(packet);
-                    break;
-
-                case EUdpPacketType.Accept:
-                    ReceiveAccept(packet);
-                    break;
-
-                case EUdpPacketType.Data:
-                    ReceiveData(packet);
-                    break;
-
-                case EUdpPacketType.Disconnect:
-                    DebugLog.WriteLine("UdpConnection", "Disconnected by server");
-                    state = State.Disconnected;
-                    return;
-
-                case EUdpPacketType.Datagram:
-                    break;
-
-                default:
-                    DebugLog.WriteLine("UdpConnection", "Received unexpected packet type " + packet.Header.PacketType);
-                    break;
-            }
-        }
-
-        /// <summary>
-        /// Receives the challenge and responds with a Connect request
-        /// </summary>
-        /// <param name="packet">The packet.</param>
-        private void ReceiveChallenge(UdpPacket packet)
-        {
-            if ( state != State.ChallengeReqSent )
-                return;
-
-            ChallengeData cr = new ChallengeData();
-            cr.Deserialize(packet.Payload);
-
-            ConnectData cd = new ConnectData();
-            cd.ChallengeValue = cr.ChallengeValue ^ ConnectData.CHALLENGE_MASK;
-
-            MemoryStream ms = new MemoryStream();
-            cd.Serialize(ms);
-            ms.Seek(0, SeekOrigin.Begin);
-
-            SendSequenced(new UdpPacket(EUdpPacketType.Connect, ms));
-
-            state = State.ConnectSent;
-            inSeqHandled = packet.Header.SeqThis;
-        }
-
-        /// <summary>
-        /// Receives the notification of an accepted connection and sets the connection id that will be used for the
-        /// connection's duration.
-        /// </summary>
-        /// <param name="packet">The packet.</param>
-        private void ReceiveAccept(UdpPacket packet)
-        {
-            if ( state != State.ConnectSent )
-                return;
-
-            DebugLog.WriteLine("UdpConnection", "Connection established");
-
-            state = State.Connected;
-            remoteConnId = packet.Header.SourceConnID;
-            inSeqHandled = packet.Header.SeqThis;
-
-            OnConnected( EventArgs.Empty );
-        }
-
-        /// <summary>
-        /// Receives typical data packets before dispatching them for consumption by the rest of SteamKit
-        /// </summary>
-        /// <param name="packet">The packet.</param>
-        private void ReceiveData(UdpPacket packet)
-        {
-            // Data packets are unexpected if a valid connection has not been established
-            if ( state != State.Connected && state != State.Disconnecting )
-                return;
-
-            // If we receive a packet that we've already processed (e.g. it got resent due to a lost ack)
-            // or that is already waiting to be processed, do nothing.
-            if ( packet.Header.SeqThis <= inSeqHandled || inPackets.ContainsKey(packet.Header.SeqThis) )
-                return;
-
-            inPackets.Add(packet.Header.SeqThis, packet);
-
-            while ( DispatchMessage() ) ;
-        }
-
-        public override IPAddress GetLocalIP()
-        {
-            return NetHelpers.GetLocalIP(sock);
-        }
-
-
-        /// <summary>
-        /// Sets the network encryption filter for this connection
-        /// </summary>
-        /// <param name="filter">filter implementing <see cref="NetFilterEncryption"/></param>
-        public override void SetNetEncryptionFilter(NetFilterEncryption filter)
-        {
-            this.filter = filter;
-        }
-    }
-}
+        }
+
+        /// <summary>
+        /// Receives the packet, performs all sanity checks and then passes it along as necessary.
+        /// </summary>
+        /// <param name="packet">The packet.</param>
+        private void ReceivePacket(UdpPacket packet)
+        {
+            // Check for a malformed packet
+            if ( !packet.IsValid )
+                return;
+            else if ( remoteConnId > 0 && packet.Header.SourceConnID != remoteConnId )
+                return;
+
+            DebugLog.WriteLine("UdpConnection", "<- Recv'd {0} Seq {1} Ack {2}; {3} bytes; Message: {4} bytes {5} packets",
+                packet.Header.PacketType, packet.Header.SeqThis, packet.Header.SeqAck,
+                packet.Header.PayloadSize, packet.Header.MsgSize, packet.Header.PacketsInMsg);
+
+            // Throw away any duplicate messages we've already received, making sure to
+            // re-ack it in case it got lost.
+            if ( packet.Header.PacketType == EUdpPacketType.Data && packet.Header.SeqThis < inSeq )
+            {
+                SendAck();
+                return;
+            }
+
+            // When we get a SeqAck, all packets with sequence numbers below that have been safely received by
+            // the server; we are now free to remove our copies
+            if ( outSeqAcked < packet.Header.SeqAck )
+            {
+                outSeqAcked = packet.Header.SeqAck;
+
+                // outSeqSent can be less than this in a very rare case involving resent packets.
+                if ( outSeqSent < outSeqAcked )
+                    outSeqSent = outSeqAcked;
+
+                outPackets.RemoveAll( x => x.Header.SeqThis <= outSeqAcked );
+                nextResend = DateTime.Now.AddSeconds(RESEND_DELAY);
+            }
+
+            // inSeq should always be the latest value that we can ack, so advance it as far as is possible.
+            if ( packet.Header.SeqThis == inSeq + 1 )
+                do
+                    inSeq++;
+                while ( inPackets.ContainsKey(inSeq + 1) );
+
+            switch ( packet.Header.PacketType )
+            {
+                case EUdpPacketType.Challenge:
+                    ReceiveChallenge(packet);
+                    break;
+
+                case EUdpPacketType.Accept:
+                    ReceiveAccept(packet);
+                    break;
+
+                case EUdpPacketType.Data:
+                    ReceiveData(packet);
+                    break;
+
+                case EUdpPacketType.Disconnect:
+                    DebugLog.WriteLine("UdpConnection", "Disconnected by server");
+                    state = State.Disconnected;
+                    return;
+
+                case EUdpPacketType.Datagram:
+                    break;
+
+                default:
+                    DebugLog.WriteLine("UdpConnection", "Received unexpected packet type " + packet.Header.PacketType);
+                    break;
+            }
+        }
+
+        /// <summary>
+        /// Receives the challenge and responds with a Connect request
+        /// </summary>
+        /// <param name="packet">The packet.</param>
+        private void ReceiveChallenge(UdpPacket packet)
+        {
+            if ( state != State.ChallengeReqSent )
+                return;
+
+            ChallengeData cr = new ChallengeData();
+            cr.Deserialize(packet.Payload);
+
+            ConnectData cd = new ConnectData();
+            cd.ChallengeValue = cr.ChallengeValue ^ ConnectData.CHALLENGE_MASK;
+
+            MemoryStream ms = new MemoryStream();
+            cd.Serialize(ms);
+            ms.Seek(0, SeekOrigin.Begin);
+
+            SendSequenced(new UdpPacket(EUdpPacketType.Connect, ms));
+
+            state = State.ConnectSent;
+            inSeqHandled = packet.Header.SeqThis;
+        }
+
+        /// <summary>
+        /// Receives the notification of an accepted connection and sets the connection id that will be used for the
+        /// connection's duration.
+        /// </summary>
+        /// <param name="packet">The packet.</param>
+        private void ReceiveAccept(UdpPacket packet)
+        {
+            if ( state != State.ConnectSent )
+                return;
+
+            DebugLog.WriteLine("UdpConnection", "Connection established");
+
+            state = State.Connected;
+            remoteConnId = packet.Header.SourceConnID;
+            inSeqHandled = packet.Header.SeqThis;
+
+            OnConnected( EventArgs.Empty );
+        }
+
+        /// <summary>
+        /// Receives typical data packets before dispatching them for consumption by the rest of SteamKit
+        /// </summary>
+        /// <param name="packet">The packet.</param>
+        private void ReceiveData(UdpPacket packet)
+        {
+            // Data packets are unexpected if a valid connection has not been established
+            if ( state != State.Connected && state != State.Disconnecting )
+                return;
+
+            // If we receive a packet that we've already processed (e.g. it got resent due to a lost ack)
+            // or that is already waiting to be processed, do nothing.
+            if ( packet.Header.SeqThis <= inSeqHandled || inPackets.ContainsKey(packet.Header.SeqThis) )
+                return;
+
+            inPackets.Add(packet.Header.SeqThis, packet);
+
+            while ( DispatchMessage() ) ;
+        }
+
+        public override IPAddress GetLocalIP()
+        {
+            return NetHelpers.GetLocalIP(sock);
+        }
+
+
+        /// <summary>
+        /// Sets the network encryption filter for this connection
+        /// </summary>
+        /// <param name="filter">filter implementing <see cref="NetFilterEncryption"/></param>
+        public override void SetNetEncryptionFilter(NetFilterEncryption filter)
+        {
+            this.filter = filter;
+        }
+    }
+}